--- conflicted
+++ resolved
@@ -1,7 +1,6 @@
 {
-<<<<<<< HEAD
     "name": "@melt-ui/svelte",
-    "version": "0.18.0",
+    "version": "0.18.2",
     "license": "MIT",
     "scripts": {
         "dev": "vite dev",
@@ -134,129 +133,4 @@
     "types": "./dist/index.d.ts",
     "type": "module",
     "packageManager": "pnpm@8.6.2"
-=======
-	"name": "@melt-ui/svelte",
-	"version": "0.18.2",
-	"license": "MIT",
-	"scripts": {
-		"dev": "vite dev",
-		"build": "vite build && npm run package",
-		"preview": "vite preview",
-		"package": "svelte-kit sync && svelte-package && publint",
-		"prepublishOnly": "npm run package",
-		"test": "vitest",
-		"check": "svelte-kit sync && svelte-check --tsconfig ./tsconfig.json",
-		"check:watch": "svelte-kit sync && svelte-check --tsconfig ./tsconfig.json --watch",
-		"lint": "prettier --plugin-search-dir . --check . && eslint .",
-		"lint:write": "prettier --plugin-search-dir . --write . && eslint . --fix",
-		"format": "prettier --plugin-search-dir . --write .",
-		"release": "changeset publish",
-		"create:cmp": "node ./scripts/create-component.js",
-		"storybook": "storybook dev -p 6006 --no-open",
-		"build-storybook": "storybook build -s static"
-	},
-	"exports": {
-		".": {
-			"types": "./dist/index.d.ts",
-			"svelte": "./dist/index.js"
-		},
-		"./internal/*": {
-			"types": "./dist/internal/*/index.d.ts",
-			"svelte": "./dist/internal/*/index.js"
-		},
-		"./internal/types": {
-			"types": "./dist/internal/types.d.ts",
-			"svelte": "./dist/internal/types.js"
-		}
-	},
-	"typesVersions": {
-		">4.0": {
-			"index.d.ts": [
-				"./dist/index.d.ts"
-			],
-			"internal/*": [
-				"./dist/internal/*/index.d.ts"
-			],
-			"internal/types": [
-				"./dist/internal/types.d.ts"
-			]
-		}
-	},
-	"files": [
-		"dist",
-		"!dist/**/tests"
-	],
-	"peerDependencies": {
-		"svelte": ">=3 <5"
-	},
-	"dependencies": {
-		"@floating-ui/core": "^1.3.1",
-		"@floating-ui/dom": "^1.4.2",
-		"focus-trap": "^7.4.3",
-		"nanoid": "^4.0.2"
-	},
-	"devDependencies": {
-		"svelte-wrap-balancer": "^0.0.3",
-		"@types/prettier": "^2.7.3",
-		"@changesets/cli": "^2.26.1",
-		"@iconify-json/lucide": "^1.1.104",
-		"@iconify-json/simple-icons": "^1.1.57",
-		"@storybook/addon-essentials": "^7.0.23",
-		"@storybook/addon-interactions": "^7.0.23",
-		"@storybook/addon-links": "^7.0.23",
-		"@storybook/addon-styling": "^1.3.0",
-		"@storybook/blocks": "^7.0.23",
-		"@storybook/svelte": "^7.0.23",
-		"@storybook/sveltekit": "^7.0.23",
-		"@storybook/testing-library": "^0.0.14-next.2",
-		"@sveltejs/adapter-auto": "^2.1.0",
-		"@sveltejs/kit": "^1.20.5",
-		"@sveltejs/package": "^2.1.0",
-		"@testing-library/dom": "^9.3.1",
-		"@testing-library/jest-dom": "^5.16.5",
-		"@testing-library/svelte": "^4.0.0",
-		"@testing-library/user-event": "^14.4.3",
-		"@types/jest-axe": "^3.5.5",
-		"@types/testing-library__jest-dom": "^5.14.6",
-		"@typescript-eslint/eslint-plugin": "^5.60.0",
-		"@typescript-eslint/parser": "^5.60.0",
-		"@vitest/coverage-c8": "^0.32.2",
-		"autoprefixer": "^10.4.14",
-		"clsx": "^1.2.1",
-		"eslint": "^8.43.0",
-		"eslint-config-prettier": "^8.8.0",
-		"eslint-plugin-storybook": "^0.6.12",
-		"eslint-plugin-svelte3": "^4.0.0",
-		"glob": "^9.3.2",
-		"highlight.js": "^11.8.0",
-		"jest-axe": "^7.0.1",
-		"jsdom": "^22.1.0",
-		"postcss": "^8.4.24",
-		"postcss-load-config": "^4.0.1",
-		"prettier": "^2.8.8",
-		"prettier-plugin-svelte": "^2.10.1",
-		"prettier-plugin-tailwindcss": "^0.3.0",
-		"publint": "^0.1.12",
-		"react": "^18.2.0",
-		"react-dom": "^18.2.0",
-		"storybook": "^7.0.23",
-		"svelte": "^4.0.0",
-		"svelte-check": "^3.4.4",
-		"svelte-highlight": "^7.3.0",
-		"svelte-htm": "^1.2.0",
-		"svelte-preprocess": "^5.0.4",
-		"tailwind-merge": "^1.13.2",
-		"tailwind-variants": "^0.1.8",
-		"tailwindcss": "^3.3.2",
-		"tslib": "^2.5.3",
-		"typescript": "^5.1.3",
-		"unplugin-icons": "^0.16.3",
-		"vite": "^4.3.9",
-		"vitest": "^0.32.2"
-	},
-	"svelte": "./dist/index.js",
-	"types": "./dist/index.d.ts",
-	"type": "module",
-	"packageManager": "pnpm@8.6.2"
->>>>>>> ce9c4b29
 }