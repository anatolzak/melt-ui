<script lang="ts">
	import { cn } from '$docs/utils';
<<<<<<< HEAD
	import { createPopover, melt } from '@melt-ui/svelte';
=======
	import { createPopover } from '$lib';
>>>>>>> 790203c0
	import { fade } from 'svelte/transition';
	import { Info } from 'lucide-svelte';

	const {
		elements: { trigger, content, arrow },
		states: { open },
	} = createPopover();

	export let iconClasses = '';
	export let contentClasses = '';
</script>

<button use:melt={$trigger} aria-label="More info">
	<Info class={cn('h-4 w-4 text-white', iconClasses)} />
	<span class="sr-only">Open popover</span>
</button>
{#if $open}
	<div
		use:melt={$content}
		transition:fade={{ duration: 100 }}
		class={cn(
			'mdsvex z-30 max-w-[300px] rounded-md bg-zinc-800 px-4 py-3 shadow-sm shadow-neutral-800',
			contentClasses
		)}
	>
		<div use:melt={$arrow} />
		<p class="text-sm leading-5 text-white">
			<slot />
		</p>
	</div>
{/if}

<style lang="postcss">
	div {
		@apply focus:ring-0 !important;
	}
</style><|MERGE_RESOLUTION|>--- conflicted
+++ resolved
@@ -1,10 +1,6 @@
 <script lang="ts">
 	import { cn } from '$docs/utils';
-<<<<<<< HEAD
-	import { createPopover, melt } from '@melt-ui/svelte';
-=======
-	import { createPopover } from '$lib';
->>>>>>> 790203c0
+	import { createPopover, melt } from '$lib';
 	import { fade } from 'svelte/transition';
 	import { Info } from 'lucide-svelte';
 
