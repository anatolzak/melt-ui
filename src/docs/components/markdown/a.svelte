<script lang="ts">
	import External from '~icons/lucide/external-link';

	export let href: string;

<<<<<<< HEAD
	$: internal = href.startsWith('/');

	$: rel = !internal ? 'noopener noreferrer' : undefined;
	$: target = !internal ? '_blank' : undefined;
=======
	$: internal = href.startsWith('/') || href.startsWith('#');
>>>>>>> f4188298
</script>

<a
	class="inline-flex items-center gap-1 underline underline-offset-2 transition-colors hover:text-neutral-100/80"
	{href}
	{target}
	{rel}
>
	<slot />
	{#if !internal}
		<External class="h-4 w-4" />
	{/if}
</a><|MERGE_RESOLUTION|>--- conflicted
+++ resolved
@@ -3,14 +3,10 @@
 
 	export let href: string;
 
-<<<<<<< HEAD
-	$: internal = href.startsWith('/');
+	$: internal = href.startsWith('/') || href.startsWith('#');
 
 	$: rel = !internal ? 'noopener noreferrer' : undefined;
 	$: target = !internal ? '_blank' : undefined;
-=======
-	$: internal = href.startsWith('/') || href.startsWith('#');
->>>>>>> f4188298
 </script>
 
 <a
