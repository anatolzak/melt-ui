--- conflicted
+++ resolved
@@ -1,46 +1,16 @@
 <script lang="ts">
-<<<<<<< HEAD
 	import { createSelect, melt, type SelectOptionProps } from '$lib';
-	import { ChevronDown, Check } from 'lucide-svelte';
-	import { beforeNavigate } from '$app/navigation';
-=======
-	import { createSelect, type SelectOptionProps } from '$lib';
->>>>>>> 790203c0
+	import { Check, ChevronDown } from 'lucide-svelte';
 	import type { Writable } from 'svelte/store';
-	import Check from '~icons/lucide/check';
-	import ChevronDown from '~icons/lucide/chevron-down';
 
 	export let options: SelectOptionProps[] = [];
 	export let codingStyle: Writable<'tailwind' | 'css'>;
 
 	const {
-<<<<<<< HEAD
 		elements: { trigger, menu, option },
 		states: { valueLabel },
 		helpers: { isSelected },
 	} = createSelect({ value: codingStyle });
-
-	beforeNavigate(() => {
-		codingStyle.set('tailwind');
-	});
-=======
-		value: localValue,
-		valueLabel,
-		trigger,
-		menu,
-		option,
-		isSelected,
-	} = createSelect({
-		value: $codingStyle,
-	});
-
-	localValue.subscribe((v) => {
-		if (v === 'tailwind' || v === 'css') {
-			codingStyle.set(v);
-		}
-	});
-	$: localValue.set($codingStyle);
->>>>>>> 790203c0
 </script>
 
 <button
@@ -55,13 +25,8 @@
 
 <ul
 	class="0 z-10 flex max-h-[360px] flex-col
-<<<<<<< HEAD
-  overflow-y-auto rounded-md bg-neutral-800 p-1 shadow-md"
+  overflow-y-auto rounded-md bg-neutral-800 p-1 shadow-md focus:!ring-0"
 	use:melt={$menu}
-=======
-  overflow-y-auto rounded-md bg-neutral-800 p-1 shadow-md focus:!ring-0"
-	melt={$menu}
->>>>>>> 790203c0
 >
 	{#each options as o}
 		<li
