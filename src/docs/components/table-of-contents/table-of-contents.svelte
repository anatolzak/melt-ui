<script lang="ts">
	import Tree from './tree.svelte';
<<<<<<< HEAD
=======
	import type { TableOfContents, TableOfContentsItem } from './index.js';
>>>>>>> 7587a0bf

	import { createTableOfContents } from '@melt-ui/svelte';

	/**
	 * The filter function is for removing headings from the ToC
	 * docs page where we have a preview with lots of headings.
	 */
	const { activeHeadingIdxs, headingsTree, item } = createTableOfContents({
		selector: '#mdsvex',
		exclude: ['h1', 'h4', 'h5', 'h6'],
		activeType: 'highest',
		scrollOffset: 80,
		scrollBehaviour: 'smooth',
		headingFilterFn: (heading) =>
			heading.parentElement !== null &&
			heading.parentElement.id !== 'toc-builder-preview' &&
			!heading.parentElement.hasAttribute('data-melt-accordion-item'),
	});
</script>

<div class="space-y-2">
	<p class="font-medium">On This Page</p>
	<nav>
		<Tree tree={$headingsTree} activeHeadingIdxs={$activeHeadingIdxs} {item} />
	</nav>
</div><|MERGE_RESOLUTION|>--- conflicted
+++ resolved
@@ -1,11 +1,7 @@
 <script lang="ts">
 	import Tree from './tree.svelte';
-<<<<<<< HEAD
-=======
-	import type { TableOfContents, TableOfContentsItem } from './index.js';
->>>>>>> 7587a0bf
 
-	import { createTableOfContents } from '@melt-ui/svelte';
+	import { createTableOfContents } from '$lib';
 
 	/**
 	 * The filter function is for removing headings from the ToC
