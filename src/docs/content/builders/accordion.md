--- conflicted
+++ resolved
@@ -41,16 +41,10 @@
 
 Pass in the `multiple` prop to `createAccordion` with a value of `true`.
 
-<<<<<<< HEAD
 ```svelte {3}
 <script lang="ts">
-  const { content, item, trigger, isSelected, root } = createAccordion({
+  const { /* ... */ } = createAccordion({
     multiple: true
-=======
-```ts {2}
-  const { ... } = createAccordion({
-    type: 'multiple'
->>>>>>> 8ef6b999
   })
 ```
 
