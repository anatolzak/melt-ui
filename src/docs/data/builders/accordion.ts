import { ATTRS, KBD, PROPS, SEE } from '$docs/constants';
import type { KeyboardSchema } from '$docs/types';
import { builderSchema, elementSchema } from '$docs/utils';
import { accordionEvents } from '$lib/builders/accordion/events';
import type { BuilderData } from '.';

/**
 * Props that are also returned in the form of stores via the `options` property.
 */
const OPTION_PROPS = [
	{
		name: 'type',
		type: ["'single'", "'multiple'"],
		default: "'single'",
		description:
			'The type of accordion to create. A `"single"` accordion only allows one item to be open at a time. A `"multiple"` accordion allows multiple items to be open at a time.',
	},
	PROPS.DISABLED,
	PROPS.FORCE_VISIBLE,
];

const BUILDER_NAME = 'accordion';

const builder = builderSchema(BUILDER_NAME, {
	title: 'createAccordion',
	props: [
		...OPTION_PROPS,
		{
			name: 'defaultValue',
			type: ['string', 'string[]', 'undefined'],
			description: 'The default value of the accordion.',
		},
		{
<<<<<<< HEAD
			name: 'multiple',
			type: 'boolean',
			default: 'false',
			description: 'If `true`, multiple accordion items can be open at the same time.',
=======
			name: 'value',
			type: 'Writable<string | string[] | undefined>',
			description:
				'A writable store that controls the value of the accordion. If provided, this will override the value passed to `defaultValue`.',
			see: SEE.BRING_YOUR_OWN_STORE,
>>>>>>> 8ef6b999
		},
		{
			name: 'onValueChange',
			type: 'ChangeFn<string | string[] | undefined>',
			description:
				'A callback called when the value of the `value` store should be changed. This is useful for controlling the value of the accordion from outside the accordion.',
			see: SEE.CHANGE_FUNCTIONS,
		},
	],
	elements: [
		{
			name: 'root',
			description: 'The builder store used to create the accordion root.',
		},
		{
			name: 'item',
			description: 'The builder store used to create accordion items.',
		},
		{
			name: 'trigger',
			description: 'The builder store used to create accordion triggers.',
		},
		{
			name: 'content',
			description: 'The builder store used to create accordion content.',
		},
		{
			name: 'heading',
			description: 'The builder store used to create accordion headings.',
		},
	],
	states: [
		{
			name: 'value',
			type: 'Writable<string | string[] | undefined>',
			description: 'A writable store with the value of the currently open item.',
		},
	],
	helpers: [
		{
			name: 'isSelected',
			type: 'Readable<(key: string) => boolean>',
			description:
				'A derived store that takes an item ID as an argument and returns whether or not the item is selected.',
		},
	],
	options: OPTION_PROPS,
});

const root = elementSchema('root', {
	description: 'Contains all the parts of an accordion.',
	dataAttributes: [
		{
			name: 'data-orientation',
			value: ATTRS.ORIENTATION,
		},
		{
			name: 'data-melt-accordion',
			value: ATTRS.MELT('accordion root'),
		},
	],
});

const item = elementSchema('item', {
	description: 'Contains all the parts of a collapsible section.',
	props: [
		{
			name: 'value',
			type: 'string',
		},
		{
			name: 'disabled',
			type: 'boolean',
			default: 'false',
		},
	],
	dataAttributes: [
		{
			name: 'data-state',
			value: ATTRS.OPEN_CLOSED,
		},
		{
			name: 'data-disabled',
			value: ATTRS.DISABLED('item'),
		},
		{
			name: 'data-melt-accordion-item',
			value: ATTRS.MELT('accordion item'),
		},
	],
});

const trigger = elementSchema('trigger', {
	description:
		'Toggles the collapsed state of an item. It should be nested inside of its associated `item`.',
	props: [
		{
			name: 'disabled',
			type: 'boolean',
			default: 'false',
			description: 'Whether or not the trigger is disabled.',
		},
		{
			name: 'value',
			type: ['string', 'string[]', 'undefined'],
			description: 'The value of the associated accordion item.',
		},
	],
	dataAttributes: [
		{
			name: 'data-disabled',
			value: ATTRS.DISABLED('trigger'),
		},
		{
			name: 'data-value',
			value: 'The value of the associated item.',
		},
		{
			name: 'data-melt-accordion-trigger',
			value: ATTRS.MELT('accordion trigger'),
		},
	],
	events: accordionEvents['trigger'],
});

const content = elementSchema('content', {
	description: 'Contains the collapsible content for an accordion item.',
	props: [
		{
			name: 'value',
			type: 'string',
			description: 'The value of associated accordion item.',
		},
		{
			name: 'disabled',
			type: 'boolean',
			default: 'false',
			description: 'Whether or not the content is disabled.',
		},
	],
	dataAttributes: [
		{
			name: 'data-state',
			value: ATTRS.OPEN_CLOSED,
		},
		{
			name: 'data-disabled',
			value: ATTRS.DISABLED('content'),
		},
		{
			name: 'data-value',
			value: 'The value of the associated item',
		},
		{
			name: 'data-melt-accordion-content',
			value: ATTRS.MELT('accordion content'),
		},
	],
});

const heading = elementSchema('heading', {
	description:
		'The heading for an accordion item. It should be nested inside of its associated `item`.',
	props: [
		{
			name: 'level',
			type: ['1', '2', '3', '4', '5', '6'],
			description: 'The heading level to use for the element.',
		},
	],
	dataAttributes: [
		{
			name: 'data-heading-level',
			value: 'The heading level applied to the element.',
		},
		{
			name: 'data-melt-accordion-heading',
			value: ATTRS.MELT('accordion heading'),
		},
	],
});

const keyboard: KeyboardSchema = [
	{
		key: KBD.SPACE,
		behavior: 'When the `trigger` of a collapsed section is focused, expands the section.',
	},
	{
		key: KBD.ENTER,
		behavior: 'When the `trigger` of a collapsed section is focused, expands the section.',
	},
	{
		key: KBD.TAB,
		behavior: 'Moves focus to the next focusable element.',
	},
	{
		key: KBD.SHIFT_TAB,
		behavior: 'Moves focus to the previous focusable element',
	},
	{
		key: KBD.ARROW_DOWN,
		behavior: 'Moves focus to the next `trigger` element.',
	},
	{
		key: KBD.ARROW_UP,
		behavior: 'Moves focus to the previous `trigger` element.',
	},
	{
		key: KBD.HOME,
		behavior: 'When focus is on a `trigger`, moves focus to the first `trigger`.',
	},
	{
		key: KBD.END,
		behavior: 'When focus is on a `trigger`, moves focus to the last `trigger`.',
	},
];

const schemas: BuilderData['schemas'] = [builder, root, trigger, item, content, heading];

const features: BuilderData['features'] = [
	'Full keyboard navigation',
	'Can expand one or multiple items',
	'Can be controlled or uncontrolled',
];

export const accordionData: BuilderData = {
	schemas,
	features,
	keyboard,
};<|MERGE_RESOLUTION|>--- conflicted
+++ resolved
@@ -26,23 +26,28 @@
 	props: [
 		...OPTION_PROPS,
 		{
+			name: 'multiple',
+			type: 'boolean',
+			default: 'false',
+			description: 'If `true`, multiple accordion items can be open at the same time.',
+		},
+		{
+			name: 'disabled',
+			type: 'boolean',
+			default: 'false',
+			description: 'Whether or not the accordion is disabled.',
+		},
+		{
 			name: 'defaultValue',
 			type: ['string', 'string[]', 'undefined'],
 			description: 'The default value of the accordion.',
 		},
 		{
-<<<<<<< HEAD
-			name: 'multiple',
-			type: 'boolean',
-			default: 'false',
-			description: 'If `true`, multiple accordion items can be open at the same time.',
-=======
 			name: 'value',
 			type: 'Writable<string | string[] | undefined>',
 			description:
 				'A writable store that controls the value of the accordion. If provided, this will override the value passed to `defaultValue`.',
 			see: SEE.BRING_YOUR_OWN_STORE,
->>>>>>> 8ef6b999
 		},
 		{
 			name: 'onValueChange',
