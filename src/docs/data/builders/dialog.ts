--- conflicted
+++ resolved
@@ -16,13 +16,8 @@
 		description: 'The `role` attribute of the dialog element.',
 	},
 	PROPS.PREVENT_SCROLL,
-<<<<<<< HEAD
-	PROPS.CLOSE_ON_ESCAPE,
+	PROPS.ESCAPE_BEHAVIOR,
 	PROPS.OUTSIDE_CLICK_BEHAVIOR,
-=======
-	PROPS.ESCAPE_BEHAVIOR,
-	PROPS.CLOSE_ON_OUTSIDE_CLICK,
->>>>>>> f15cd300
 	PROPS.PORTAL,
 	PROPS.FORCE_VISIBLE,
 	PROPS.OPEN_FOCUS,
