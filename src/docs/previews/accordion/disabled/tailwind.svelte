<script lang="ts">
	import { createAccordion, melt } from '@melt-ui/svelte';
	import { slide } from 'svelte/transition';

	const {
		elements: { content, item, trigger, root },
		helpers: { isSelected },
	} = createAccordion();

	const items = [
		{
			id: 'item-1',
			title: 'Is it accessible?',
			description: 'Yes. It adheres to the WAI-ARIA design pattern.',
			disabled: false,
		},
		{
			id: 'item-2',
			title: "I'm a disabled accordion item",
			description: "You can't open me.",
			disabled: true,
		},
		{
			id: 'item-3',
			title: 'Can it be animated?',
			description:
				'Yes! You can use the transition prop to configure the animation.',
			disabled: false,
		},
	];
</script>

<div
	class="mx-auto w-full max-w-md rounded-md shadow-lg"
	use:melt={$root}
	{...$root}
>
	{#each items as { id, title, description, disabled }, i}
		<div
<<<<<<< HEAD
=======
			{...$item(id)}
>>>>>>> 2cc4237f
			use:melt={$item(id)}
			class="overflow-hidden transition-colors first:rounded-t
            last:rounded-b focus-within:relative focus-within:z-10 focus-within:ring
            focus-within:ring-magnum-400"
		>
			<h2 class="flex">
				<button
<<<<<<< HEAD
					use:melt={$trigger({ value: id, disabled })}
=======
					on:m-click={() => {
						console.log('m-click');
					}}
					use:melt={$trigger}
					{...$trigger({ value: id, disabled })}
>>>>>>> 2cc4237f
					class="flex h-12 flex-1 cursor-pointer items-center justify-between border-b border-b-magnum-700
                 bg-white px-5 text-base font-medium
                 leading-none text-magnum-700 transition-colors hover:bg-opacity-95 focus:!ring-0
								 {i === items.length - 1 ? 'border-b-0' : ''} {disabled
						? 'cursor-not-allowed bg-neutral-300 text-opacity-60'
						: ''}"
				>
					{title}
				</button>
			</h2>
			{#if $isSelected(id)}
				<div
					class="overflow-hidden bg-neutral-100 text-sm text-neutral-900"
					use:melt={$content(id)}
					transition:slide
				>
					<div class="px-5 py-4">
						{description}
					</div>
				</div>
			{/if}
		</div>
	{/each}
</div><|MERGE_RESOLUTION|>--- conflicted
+++ resolved
@@ -37,10 +37,6 @@
 >
 	{#each items as { id, title, description, disabled }, i}
 		<div
-<<<<<<< HEAD
-=======
-			{...$item(id)}
->>>>>>> 2cc4237f
 			use:melt={$item(id)}
 			class="overflow-hidden transition-colors first:rounded-t
             last:rounded-b focus-within:relative focus-within:z-10 focus-within:ring
@@ -48,15 +44,10 @@
 		>
 			<h2 class="flex">
 				<button
-<<<<<<< HEAD
 					use:melt={$trigger({ value: id, disabled })}
-=======
 					on:m-click={() => {
 						console.log('m-click');
 					}}
-					use:melt={$trigger}
-					{...$trigger({ value: id, disabled })}
->>>>>>> 2cc4237f
 					class="flex h-12 flex-1 cursor-pointer items-center justify-between border-b border-b-magnum-700
                  bg-white px-5 text-base font-medium
                  leading-none text-magnum-700 transition-colors hover:bg-opacity-95 focus:!ring-0
