--- conflicted
+++ resolved
@@ -34,11 +34,7 @@
 >
 	{#each items as { id, title, description }, i}
 		<div
-<<<<<<< HEAD
 			use:melt={$item(id)}
-=======
-			{...$item(id)}
->>>>>>> 2cc4237f
 			class="overflow-hidden transition-colors first:rounded-t
             last:rounded-b focus-within:relative focus-within:z-10 focus-within:ring
             focus-within:ring-magnum-400"
@@ -46,14 +42,9 @@
 			<h2 class="flex">
 				<!-- TODO: Remove before merge (just for testing events) -->
 				<button
-<<<<<<< HEAD
 					use:melt={$trigger(id)}
-=======
 					on:m-keydown={(e) => console.log(e)}
 					on:m-click={(e) => console.log(e)}
-					use:trigger
-					{...$trigger(id)}
->>>>>>> 2cc4237f
 					class="flex h-12 flex-1 cursor-pointer items-center justify-between border-b border-b-magnum-700
                  bg-white px-5 text-base font-medium
                  leading-none text-magnum-700 transition-colors hover:bg-opacity-95 focus:!ring-0
@@ -65,12 +56,7 @@
 			{#if $isSelected(id)}
 				<div
 					class="overflow-hidden bg-neutral-100 text-sm text-neutral-900"
-<<<<<<< HEAD
 					use:melt={$content(id)}
-=======
-					use:content
-					{...$content(id)}
->>>>>>> 2cc4237f
 					transition:slide
 				>
 					<div class="px-5 py-4">
