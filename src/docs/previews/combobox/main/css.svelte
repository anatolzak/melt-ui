--- conflicted
+++ resolved
@@ -1,13 +1,6 @@
 <script lang="ts">
-<<<<<<< HEAD
-	import { createCombobox, melt } from '@melt-ui/svelte';
+	import { createCombobox, melt } from '$lib';
 	import { Check, ChevronDown, ChevronUp } from 'lucide-svelte';
-=======
-	import { createCombobox } from '$lib';
-	import Check from '~icons/lucide/check';
-	import ChevronDown from '~icons/lucide/chevron-down';
-	import ChevronUp from '~icons/lucide/chevron-up';
->>>>>>> 790203c0
 
 	interface Book {
 		author: string;
