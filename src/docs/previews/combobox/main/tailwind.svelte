<script lang="ts">
<<<<<<< HEAD
	import {
		createCombobox,
		type ComboboxFilterFunction,
		melt,
	} from '@melt-ui/svelte';
	import { Check, ChevronDown, ChevronUp } from 'lucide-svelte';
	import { slide } from 'svelte/transition';
=======
	import { createCombobox } from '$lib';
	import Check from '~icons/lucide/check';
	import ChevronDown from '~icons/lucide/chevron-down';
	import ChevronUp from '~icons/lucide/chevron-up';
>>>>>>> 790203c0

	interface Book {
		author: string;
		title: string;
		disabled: boolean;
	}

	let books: Book[] = [
		{
			author: 'Harper Lee',
			title: 'To Kill a Mockingbird',
			disabled: false,
		},
		{
			author: 'Lev Tolstoy',
			title: 'War and Peace',
			disabled: false,
		},
		{
			author: 'Fyodor Dostoyevsy',
			title: 'The Idiot',
			disabled: true,
		},
		{
			author: 'Oscar Wilde',
			title: 'A Picture of Dorian Gray',
			disabled: false,
		},
		{
			author: 'George Orwell',
			title: '1984',
			disabled: false,
		},
		{
			author: 'Jane Austen',
			title: 'Pride and Prejudice',
			disabled: false,
		},
		{
			author: 'Marcus Aurelius',
			title: 'Meditations',
			disabled: false,
		},
		{
			author: 'Fyodor Dostoevsky',
			title: 'The Brothers Karamazov',
			disabled: false,
		},
		{
			author: 'Lev Tolstoy',
			title: 'Anna Karenina',
			disabled: false,
		},
		{
			author: 'Fyodor Dostoevsky',
			title: 'Crime and Punishment',
			disabled: false,
		},
	];

	const filterFunction: ComboboxFilterFunction<Book> = (item, inputValue) => {
		// Example string normalization function. Replace as needed.
		const normalize = (str: string) => str.normalize().toLowerCase();
		const normalizedInput = normalize(inputValue);
		return (
			normalizedInput === '' ||
			normalize(item.title).includes(normalizedInput) ||
			normalize(item.author).includes(normalizedInput)
		);
	};

	const {
		elements: { menu, input, item, label },
		states: { open, inputValue, filteredItems },
		helpers: { isSelected },
	} = createCombobox({
		filterFunction,
		items: books,
		itemToString: (item) => item.title,
		forceVisible: true,
	});
</script>

<div class="flex flex-col gap-1">
	<!-- svelte-ignore a11y-label-has-associated-control - $label contains the 'for' attribute -->
	<label use:melt={$label}>
		<span class="block capitalize">Choose your favorite book:</span>
	</label>

	<div class="relative">
		<input
			use:melt={$input}
			class="flex h-10 items-center justify-between rounded-md bg-white
					px-3 pr-12 text-magnum-700"
			placeholder="Best book ever"
			value={$inputValue}
		/>
		<div class="absolute right-1 top-1/2 z-10 -translate-y-1/2 text-magnum-700">
			{#if $open}
				<ChevronUp />
			{:else}
				<ChevronDown />
			{/if}
		</div>
	</div>
</div>
{#if $open}
	<ul
		class="z-10 flex max-h-[300px] flex-col overflow-hidden rounded-md"
		use:melt={$menu}
		transition:slide={{ duration: 150 }}
	>
		<!-- svelte-ignore a11y-no-noninteractive-tabindex -->
		<div
			class="flex max-h-full flex-col gap-2 overflow-y-auto bg-white px-2 py-2"
			tabindex="0"
		>
			{#if $filteredItems.length !== 0}
				{#each $filteredItems as book, index (index)}
					<li
						use:melt={$item({
							index,
							item: book,
							disabled: book.disabled,
						})}
						class="relative cursor-pointer rounded-md py-1 pl-8 pr-4 text-neutral-800
                        data-[highlighted]:bg-magnum-100 data-[highlighted]:text-magnum-700
                        data-[disabled]:opacity-50"
					>
						{#if $isSelected(book)}
							<div class="check">
								<Check />
							</div>
						{/if}
						<div>
							<span>{book.title}</span>
							<span class="block text-sm opacity-70">{book.author}</span>
						</div>
					</li>
				{/each}
			{:else}
				<li
					class="relative cursor-pointer rounded-md py-1 pl-8 pr-4
                    text-neutral-800 data-[highlighted]:bg-magnum-100
                    data-[highlighted]:text-magnum-700"
				>
					No results found
				</li>
			{/if}
		</div>
	</ul>
{/if}

<style lang="postcss">
	.check {
		@apply absolute left-2 top-1/2 text-magnum-500;
		translate: 0 calc(-50% + 1px);
	}
</style><|MERGE_RESOLUTION|>--- conflicted
+++ resolved
@@ -1,18 +1,7 @@
 <script lang="ts">
-<<<<<<< HEAD
-	import {
-		createCombobox,
-		type ComboboxFilterFunction,
-		melt,
-	} from '@melt-ui/svelte';
+	import { createCombobox, type ComboboxFilterFunction, melt } from '$lib';
 	import { Check, ChevronDown, ChevronUp } from 'lucide-svelte';
 	import { slide } from 'svelte/transition';
-=======
-	import { createCombobox } from '$lib';
-	import Check from '~icons/lucide/check';
-	import ChevronDown from '~icons/lucide/chevron-down';
-	import ChevronUp from '~icons/lucide/chevron-up';
->>>>>>> 790203c0
 
 	interface Book {
 		author: string;
