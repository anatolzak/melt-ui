--- conflicted
+++ resolved
@@ -1,5 +1,5 @@
 <script lang="ts">
-	import { createCombobox, type ComboboxFilterFunction } from '@melt-ui/svelte';
+	import { createCombobox } from '@melt-ui/svelte';
 	import { Check, ChevronDown, ChevronUp } from 'lucide-svelte';
 
 	interface Book {
@@ -61,36 +61,10 @@
 		},
 	];
 
-<<<<<<< HEAD
-	const filterFunction: ComboboxFilterFunction<Book> = (item, inputValue) => {
-		// Example string normalization function. Replace as needed.
-		const normalize = (str: string) => str.normalize().toLowerCase();
-		const normalizedInput = normalize(inputValue);
-		return (
-			normalizedInput === '' ||
-			normalize(item.title).includes(normalizedInput) ||
-			normalize(item.author).includes(normalizedInput)
-		);
-	};
-
-	const { elements, states, helpers } = createCombobox({
-		filterFunction,
-		items: books,
-		itemToString: (item) => item.title,
-	});
-	const { menu, input, item } = elements;
-	const { open, inputValue, filteredItems } = states;
-	const { isSelected } = helpers;
-=======
 	const {
-		open,
-		input,
-		menu,
-		item,
-		inputValue,
-		isSelected,
-		filteredItems,
-		label,
+		elements: { input, menu, item, label },
+		states: { open, inputValue, filteredItems },
+		helpers: { isSelected },
 	} = createCombobox({
 		filterFunction: (item, inputValue) => {
 			// Example string normalization function. Replace as needed.
@@ -105,7 +79,6 @@
 		items: books,
 		itemToString: (item) => item.title,
 	});
->>>>>>> d363076d
 </script>
 
 <div class="flex flex-col gap-1">
