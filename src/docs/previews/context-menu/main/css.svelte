<script lang="ts">
	import { createContextMenu } from '$lib';
	import { writable } from 'svelte/store';
	import ChevronRight from '~icons/lucide/chevron-right';
	import Check from '~icons/lucide/check';

	const {
		elements: { trigger, menu, item, checkboxItem, separator },
<<<<<<< HEAD
		builders: { createSubMenu, createMenuRadioGroup },
=======
		builders: { createSubmenu, createMenuRadioGroup },
>>>>>>> bd689c44
	} = createContextMenu();

	const {
		elements: { subMenu: subMenuA, subTrigger: subTriggerA },
<<<<<<< HEAD
	} = createSubMenu();
=======
	} = createSubmenu();
>>>>>>> bd689c44

	const {
		elements: { radioGroup, radioItem },
		helpers: { isChecked },
	} = createMenuRadioGroup({
		value: 'Hunter Johnston',
	});

	const personsArr = [
		'Hunter Johnston',
		'Thomas G. Lopes',
		'Adrian Gonz',
		'Franck Poingt',
	];

	const settingsSync = writable(true);
	const hideMeltUI = writable(false);
</script>

<span class="trigger" melt={$trigger} aria-label="Update dimensions">
	Right click me.
</span>

<div class="menu" melt={$menu}>
	<div class="item" melt={$item}>About Melt UI</div>
	<div class="item" melt={$item}>Check for Updates...</div>
	<div class="separator" melt={$separator} />
	<div
		class="item"
		{...$checkboxItem}
		use:checkboxItem={{ checked: settingsSync }}
	>
		<div class="check">
			{#if $settingsSync}
				<Check class="icon" />
			{/if}
		</div>
		Settings Sync is On
	</div>
	<div class="item" melt={$subTriggerA}>
		Profiles
		<div class="rightSlot">
			<ChevronRight class="icon" />
		</div>
	</div>
	<div class="menu subMenu" melt={$subMenuA}>
		<div class="text">People</div>
		<div melt={$radioGroup}>
			{#each personsArr as person}
				<div class="item" melt={$radioItem({ value: person })}>
					<div class="check">
						{#if $isChecked(person)}
							<div class="dot" />
						{/if}
					</div>
					{person}
				</div>
			{/each}
		</div>
	</div>
	<div melt={$separator} class="separator" />

	<div
		class="item"
		{...$checkboxItem}
		use:checkboxItem={{ checked: hideMeltUI }}
	>
		<div class="check">
			{#if $hideMeltUI}
				<Check class="icon" />
			{/if}
		</div>
		Hide Melt UI
		<div class="rightSlot">⌘H</div>
	</div>
	<div class="item" melt={$item} aria-disabled="true">
		Show All Components
		<div class="rightSlot">⇧⌘N</div>
	</div>
	<div melt={$separator} class="separator" />
	<div class="item" melt={$item}>
		Quit Melt UI
		<div class="rightSlot">⌘Q</div>
	</div>
</div>

<style lang="postcss">
	.menu {
		display: flex;
		flex-direction: column;

		max-height: 300px;
		min-width: 220px;

		padding: 0.25rem;

		border-radius: 0.375rem;

		z-index: 10;

		--tw-shadow: 0 10px 15px -3px rgb(0 0 0 / 0.1),
			0 4px 6px -4px rgb(0 0 0 / 0.1);
		--tw-shadow-color: rgb(23 23 23 / 0.3);
		--tw-shadow-colored: 0 10px 15px -3px var(--tw-shadow-color),
			0 4px 6px -4px var(--tw-shadow-color);
		--tw-shadow: var(--tw-shadow-colored);
		box-shadow: var(--tw-ring-offset-shadow, 0 0 #0000),
			var(--tw-ring-shadow, 0 0 #0000), var(--tw-shadow);

		--tw-bg-opacity: 1;
		background-color: rgb(255 255 255 / var(--tw-bg-opacity));

		--tw-ring-offset-shadow: var(--tw-ring-inset) 0 0 0
			var(--tw-ring-offset-width) var(--tw-ring-offset-color);
		--tw-ring-shadow: var(--tw-ring-inset) 0 0 0
			calc(0px + var(--tw-ring-offset-width)) var(--tw-ring-color);
		box-shadow: var(--tw-ring-offset-shadow), var(--tw-ring-shadow),
			var(--tw-shadow, 0 0 #0000) !important;
	}

	@media screen and (min-width: 1024px) {
		.menu {
			max-height: none;
		}
	}

	.subMenu {
		min-width: 220px;

		--tw-shadow: 0 4px 6px -1px rgb(0 0 0 / 0.1),
			0 2px 4px -2px rgb(0 0 0 / 0.1);
		--tw-shadow-color: rgb(23 23 23 / 0.3);
		--tw-shadow-colored: 0 4px 6px -1px var(--tw-shadow-color),
			0 2px 4px -2px var(--tw-shadow-color);
		--tw-shadow: var(--tw-shadow-colored);

		box-shadow: var(--tw-ring-offset-shadow, 0 0 #0000),
			var(--tw-ring-shadow, 0 0 #0000), var(--tw-shadow);
	}

	.item {
		display: flex;
		align-items: center;

		position: relative;

		height: 1.5rem;
		min-height: 1.5rem;

		padding-left: 1.5rem;
		padding-right: 0.25rem;

		font-size: 0.875rem;
		line-height: 1.25rem;
		line-height: 1;

		user-select: none;
		border-radius: 0.125rem;

		z-index: 20;

		--tw-text-opacity: 1;
		color: rgb(121 58 21 / var(--tw-text-opacity));

		outline: 2px solid transparent;
		outline-offset: 2px;

		--tw-ring-offset-shadow: var(--tw-ring-inset) 0 0 0
			var(--tw-ring-offset-width) var(--tw-ring-offset-color);
		--tw-ring-shadow: var(--tw-ring-inset) 0 0 0
			calc(0px + var(--tw-ring-offset-width)) var(--tw-ring-color);
		box-shadow: var(--tw-ring-offset-shadow), var(--tw-ring-shadow),
			var(--tw-shadow, 0 0 #0000);
	}

	.item[data-highlighted] {
		--tw-bg-opacity: 1;
		background-color: rgb(252 224 172 / var(--tw-bg-opacity));

		--tw-text-opacity: 1;
		color: rgb(121 58 21 / var(--tw-text-opacity));
	}

	.item[data-disabled] {
		--tw-text-opacity: 1;
		color: rgb(212 212 212 / var(--tw-text-opacity));
	}

	.trigger {
		display: block;
		width: 300px;
		padding: 3rem 0;

		--tw-border-opacity: 1;
		border-color: rgb(250 250 250 / var(--tw-border-opacity));
		border-width: 2px;
		border-style: dashed;
		border-radius: 0.375rem;

		text-align: center;
	}

	.check {
		position: absolute;
		left: 0.5rem;
		top: 50%;

		translate: 0 calc(-50% + 1px);

		--tw-text-opacity: 1;
		color: rgb(243 141 28 / var(--tw-text-opacity));
	}

	.dot {
		height: 4.75px;
		width: 4.75px;

		border-radius: 9999px;

		--tw-bg-opacity: 1;
		background-color: rgb(121 58 21 / var(--tw-bg-opacity));
	}

	.separator {
		height: 1px;
		margin: 5px;

		--tw-bg-opacity: 1;
		background-color: rgb(252 224 172 / var(--tw-bg-opacity));
	}

	.rightSlot {
		margin-left: auto;
		padding-left: 1.25rem;
	}

	.icon {
		height: 13px;
		width: 13px;
	}

	.check {
		display: inline-flex;
		align-items: center;
		justify-content: center;

		position: absolute;
		left: 0;

		width: 1.5rem;
	}

	.text {
		padding-left: 1.5rem;

		font-size: 0.75rem;
		line-height: 1.5rem;

		--tw-text-opacity: 1;
		color: rgb(82 82 82 / var(--tw-text-opacity));
	}
</style><|MERGE_RESOLUTION|>--- conflicted
+++ resolved
@@ -6,20 +6,12 @@
 
 	const {
 		elements: { trigger, menu, item, checkboxItem, separator },
-<<<<<<< HEAD
-		builders: { createSubMenu, createMenuRadioGroup },
-=======
 		builders: { createSubmenu, createMenuRadioGroup },
->>>>>>> bd689c44
 	} = createContextMenu();
 
 	const {
 		elements: { subMenu: subMenuA, subTrigger: subTriggerA },
-<<<<<<< HEAD
-	} = createSubMenu();
-=======
 	} = createSubmenu();
->>>>>>> bd689c44
 
 	const {
 		elements: { radioGroup, radioItem },
