--- conflicted
+++ resolved
@@ -77,12 +77,8 @@
 
 			<button
 				melt={$close}
-<<<<<<< HEAD
 				aria-label="close"
-				class="absolute right-[10px] top-[10px] inline-flex h-[25px] w-[25px]
-=======
 				class="absolute right-[10px] top-[10px] inline-flex h-6 w-6
->>>>>>> 58b7046c
                 appearance-none items-center justify-center rounded-full text-magnum-800
                 hover:bg-magnum-100 focus:shadow-magnum-400"
 			>
