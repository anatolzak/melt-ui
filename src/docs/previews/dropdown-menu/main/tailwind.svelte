--- conflicted
+++ resolved
@@ -4,13 +4,8 @@
 	import { AlignJustify, ChevronRight, Check } from 'lucide-svelte';
 
 	const {
-<<<<<<< HEAD
-		elements: { trigger, menu, item, checkboxItem, arrow, separator },
-		builders: { createMenuRadioGroup, createSubMenu },
-=======
 		elements: { trigger, menu, item, checkboxItem, separator, arrow },
 		builders: { createSubmenu, createMenuRadioGroup },
->>>>>>> bd689c44
 	} = createDropdownMenu();
 
 	const {
