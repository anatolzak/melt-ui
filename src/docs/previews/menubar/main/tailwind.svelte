<script lang="ts">
<<<<<<< HEAD
	import { createMenubar, melt } from '@melt-ui/svelte';
=======
	import { createMenubar } from '$lib';
>>>>>>> 790203c0
	import { writable } from 'svelte/store';
	import { ChevronRight, Check } from 'lucide-svelte';

	const tipsAndTricks = writable(true);
	const hideMeltUI = writable(false);
	const wordWrap = writable(true);
	const stickyScroll = writable(false);

	const {
		elements: { menubar },
		builders: { createMenu },
	} = createMenubar();

	const {
		elements: { trigger, menu, item, separator },
		builders: { createSubmenu, createMenuRadioGroup },
	} = createMenu();

	const {
		elements: { subMenu, subTrigger },
	} = createSubmenu();

	const {
		elements: { radioGroup, radioItem },
		helpers: { isChecked },
	} = createMenuRadioGroup({
		defaultValue: 'Nord',
	});

	const {
		elements: {
			trigger: triggerA,
			menu: menuA,
			item: itemA,
			separator: separatorA,
		},
	} = createMenu();

	const {
		elements: {
			trigger: triggerB,
			menu: menuB,
			item: itemB,
			separator: separatorB,
		},
		builders: {
			createSubmenu: createSubmenuB,
			createCheckboxItem: createCheckboxItemB,
		},
	} = createMenu();

	const {
		elements: { checkboxItem: wordWrapCheckbox },
	} = createCheckboxItemB({
		checked: wordWrap,
	});
	const {
		elements: { checkboxItem: stickyScrollCheckbox },
	} = createCheckboxItemB({
		checked: stickyScroll,
	});

	const {
		elements: { subMenu: subMenuB, subTrigger: subTriggerB },
	} = createSubmenuB();

	const {
		elements: {
			trigger: triggerC,
			menu: menuC,
			item: itemC,
			separator: separatorC,
		},
		builders: { createCheckboxItem: createCheckboxItemC },
	} = createMenu();

	const {
		elements: { checkboxItem: tipsAndTricksCheckbox },
	} = createCheckboxItemC({
		checked: tipsAndTricks,
	});

	const {
		elements: { checkboxItem: hideMeltUICheckbox },
	} = createCheckboxItemC({
		checked: hideMeltUI,
	});

	const themesArr = ['Nord', 'GitHub Dark', 'Moonlight'];
</script>

<div class="flex rounded-md bg-white p-1 shadow-md" use:melt={$menubar}>
	<!------------>
	<!--- FILE --->
	<!------------>
	<button
		type="button"
		class="trigger"
		use:melt={$trigger}
		aria-label="Update dimensions"
	>
		File
	</button>

	<div class="menu" use:melt={$menu}>
		<div class="item" use:melt={$item}>New Text File</div>
		<div class="item" use:melt={$item}>
			New File...
			<div class="rightSlot">⌘T</div>
		</div>
		<div class="item" use:melt={$item} aria-disabled="true">
			New Window...
			<div class="rightSlot">⇧⌘T</div>
		</div>
		<div class="separator" use:melt={$separator} />
		<div class="item" use:melt={$subTrigger}>
			Select theme
			<div class="rightSlot">
				<ChevronRight class="icon" />
			</div>
		</div>
		<div class="menu subMenu" use:melt={$subMenu}>
			<div use:melt={$radioGroup}>
				{#each themesArr as theme}
					<div class="item" use:melt={$radioItem({ value: theme })}>
						<div class="check">
							{#if $isChecked(theme)}
								<div class="dot" />
							{/if}
						</div>
						{theme}
					</div>
				{/each}
			</div>
		</div>
		<div use:melt={$separator} class="separator" />
		<div class="item" use:melt={$item}>
			Quit Melt UI
			<div class="rightSlot">⌘Q</div>
		</div>
	</div>

	<!------------>
	<!--- EDIT --->
	<!------------>
	<button
		type="button"
		class="trigger"
		use:melt={$triggerA}
		aria-label="Update dimensions"
	>
		Edit
	</button>

	<div class="menu" use:melt={$menuA}>
		<div class="item" use:melt={$itemA}>
			Undo
			<div class="rightSlot">⌘Z</div>
		</div>
		<div class="item" use:melt={$itemA}>
			Redo
			<div class="rightSlot">⇧⌘Z</div>
		</div>
		<div class="separator" use:melt={$separatorA} />
		<div class="item" use:melt={$itemA}>
			Cut
			<div class="rightSlot">⌘X</div>
		</div>
		<div class="item" use:melt={$itemA}>
			Copy
			<div class="rightSlot">⌘C</div>
		</div>
		<div class="item" use:melt={$itemA}>
			Paste
			<div class="rightSlot">⌘V</div>
		</div>

		<div use:melt={$separatorA} class="separator" />

		<div class="item" use:melt={$itemA}>
			Find
			<div class="rightSlot">⌘F</div>
		</div>
		<div class="item" use:melt={$itemA}>
			Replace
			<div class="rightSlot">⌥⌘F</div>
		</div>
	</div>

	<!------------>
	<!--- VIEW --->
	<!------------>
	<button
		type="button"
		class="trigger"
		use:melt={$triggerB}
		aria-label="Update dimensions"
	>
		View
	</button>

	<div class="menu" use:melt={$menuB}>
		<div class="item" use:melt={$itemB}>
			Command Palette..
			<div class="rightSlot">⇧⌘P</div>
		</div>
		<div class="item" use:melt={$itemB}>Open View...</div>
		<div class="separator" use:melt={$separatorB} />
		<div class="item" use:melt={$subTriggerB}>
			Appearance
			<div class="rightSlot">
				<ChevronRight class="icon" />
			</div>
		</div>
		<div class="menu subMenu" use:melt={$subMenuB}>
			<div use:melt={$radioGroup}>
				<div class="item" use:melt={$itemB}>Full Screen</div>
				<div class="item" use:melt={$itemB}>Zen Mode</div>
			</div>
		</div>
		<div class="separator" use:melt={$separatorB} />

		<div class="item" use:melt={$wordWrapCheckbox}>
			<div class="check">
				{#if $wordWrap}
					<Check class="icon" />
				{/if}
			</div>
			Word Wrap
			<div class="rightSlot">⌘H</div>
		</div>
		<div class="item" use:melt={$stickyScrollCheckbox}>
			<div class="check">
				{#if $stickyScroll}
					<Check class="icon" />
				{/if}
			</div>
			Sticky Scroll
		</div>
	</div>

	<!------------>
	<!--- HELP --->
	<!------------>
	<button
		type="button"
		class="trigger"
		use:melt={$triggerC}
		aria-label="Update dimensions"
	>
		Help
	</button>

	<div class="menu" use:melt={$menuC}>
		<div class="item" use:melt={$itemC}>About Melt UI</div>
		<div class="item" use:melt={$itemC}>Check for Updates...</div>
		<div class="separator" use:melt={$separatorC} />
		<div class="item" use:melt={$tipsAndTricksCheckbox}>
			<div class="check">
				{#if $tipsAndTricks}
					<Check class="icon" />
				{/if}
			</div>
			Tips & Tricks
		</div>

		<div use:melt={$separatorC} class="separator" />

		<div class="item" use:melt={$hideMeltUICheckbox}>
			<div class="check">
				{#if $hideMeltUI}
					<Check class="icon" />
				{/if}
			</div>
			Documentation
		</div>
		<div class="item" use:melt={$itemC} aria-disabled="true">
			Show All Components
			<div class="rightSlot">⇧⌘N</div>
		</div>
		<div use:melt={$separatorC} class="separator" />
		<div class="item" use:melt={$itemC}>Report a bug...</div>
	</div>
</div>

<style lang="postcss">
	.menu {
		@apply z-10 flex max-h-[300px] min-w-[220px] flex-col shadow-lg shadow-neutral-900/30;
		@apply rounded-md bg-white p-1 lg:max-h-none;
		@apply ring-0 !important;
	}
	.subMenu {
		@apply min-w-[220px] shadow-md shadow-neutral-900/30;
	}
	.item {
		@apply relative h-6 min-h-[24px] select-none rounded-sm pl-6 pr-1;
		@apply z-20 text-magnum-900 outline-none;
		@apply data-[highlighted]:bg-magnum-200 data-[highlighted]:text-magnum-900;
		@apply data-[disabled]:text-neutral-300;
		@apply flex items-center text-sm leading-none;
		@apply cursor-default ring-0 !important;
	}

	.trigger {
		@apply inline-flex items-center justify-center rounded-md bg-white px-3 py-2;
		@apply text-magnum-900 transition-colors hover:bg-white/90 data-[highlighted]:outline-none;
		@apply overflow-visible data-[highlighted]:bg-magnum-200 data-[highlighted]:ring-magnum-400 !important;
		@apply !cursor-default text-sm font-medium leading-none focus:z-30 focus:ring;
	}
	.check {
		@apply absolute left-2 top-1/2 text-magnum-500;
		translate: 0 calc(-50% + 1px);
	}

	.dot {
		@apply h-[4.75px] w-[4.75px] rounded-full bg-magnum-900;
	}

	.separator {
		@apply m-[5px] h-[1px] bg-magnum-200;
	}

	.rightSlot {
		@apply ml-auto pl-5;
	}

	.icon {
		@apply h-[13px] w-[13px];
	}
	.check {
		@apply absolute left-0 inline-flex w-6 items-center justify-center;
	}
	.text {
		@apply pl-6 text-xs leading-6 text-neutral-600;
	}
</style><|MERGE_RESOLUTION|>--- conflicted
+++ resolved
@@ -1,9 +1,5 @@
 <script lang="ts">
-<<<<<<< HEAD
-	import { createMenubar, melt } from '@melt-ui/svelte';
-=======
-	import { createMenubar } from '$lib';
->>>>>>> 790203c0
+	import { createMenubar, melt } from '$lib';
 	import { writable } from 'svelte/store';
 	import { ChevronRight, Check } from 'lucide-svelte';
 
