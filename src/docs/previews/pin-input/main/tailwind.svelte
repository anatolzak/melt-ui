<script lang="ts">
<<<<<<< HEAD
	import { createPinInput, melt } from '@melt-ui/svelte';
=======
	import { createPinInput } from '$lib';
>>>>>>> 790203c0

	const {
		elements: { root, input },
	} = createPinInput();
</script>

<div use:melt={$root} class="flex items-center gap-2">
	{#each Array.from({ length: 5 }) as _, i}
		<input
			class="rounded-md bg-white text-center text-lg text-magnum-900 shadow-sm square-12"
			use:melt={$input}
		/>
	{/each}
</div><|MERGE_RESOLUTION|>--- conflicted
+++ resolved
@@ -1,9 +1,5 @@
 <script lang="ts">
-<<<<<<< HEAD
-	import { createPinInput, melt } from '@melt-ui/svelte';
-=======
-	import { createPinInput } from '$lib';
->>>>>>> 790203c0
+	import { createPinInput, melt } from '$lib';
 
 	const {
 		elements: { root, input },
