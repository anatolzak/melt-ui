--- conflicted
+++ resolved
@@ -1,9 +1,5 @@
 <script lang="ts">
-<<<<<<< HEAD
-	import { createPopover, melt } from '@melt-ui/svelte';
-=======
-	import { createPopover } from '$lib';
->>>>>>> 790203c0
+	import { createPopover, melt } from '$lib';
 	import { fade } from 'svelte/transition';
 	import { Settings2, X } from 'lucide-svelte';
 
