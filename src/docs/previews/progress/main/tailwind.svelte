<script lang="ts">
<<<<<<< HEAD
	import { createProgress, melt } from '@melt-ui/svelte';
	import { writable } from 'svelte/store';
=======
	import { createProgress } from '$lib';
>>>>>>> 790203c0

	const value = writable(30);

	const {
		elements: { root },
		options: { max },
	} = createProgress({
		value,
		max: 100,
	});

	const sleep = (ms: number) =>
		new Promise((resolve) => setTimeout(resolve, ms));
	sleep(1000).then(() => {
		value.set(75);
	});
</script>

<div
	use:melt={$root}
	class="relative h-6 w-[300px] overflow-hidden rounded-[99999px] bg-black/40"
>
	<div
		class="h-full w-full bg-[white] transition-transform duration-[660ms]
        ease-[cubic-bezier(0.65,0,0.35,1)]"
		style={`transform: translateX(-${
			100 - (100 * ($value ?? 0)) / ($max ?? 1)
		}%)`}
	/>
</div><|MERGE_RESOLUTION|>--- conflicted
+++ resolved
@@ -1,10 +1,6 @@
 <script lang="ts">
-<<<<<<< HEAD
-	import { createProgress, melt } from '@melt-ui/svelte';
+	import { createProgress, melt } from '$lib';
 	import { writable } from 'svelte/store';
-=======
-	import { createProgress } from '$lib';
->>>>>>> 790203c0
 
 	const value = writable(30);
 
