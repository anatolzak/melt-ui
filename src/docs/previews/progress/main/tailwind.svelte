--- conflicted
+++ resolved
@@ -1,12 +1,8 @@
 <script lang="ts">
-<<<<<<< HEAD
-	import { createProgress } from '@melt-ui/svelte';
+	import { createProgress, melt } from '@melt-ui/svelte';
 	import { writable } from 'svelte/store';
 
 	const value = writable(30);
-=======
-	import { createProgress, melt } from '@melt-ui/svelte';
->>>>>>> 3c6e94c7
 
 	const {
 		elements: { root },
