<script lang="ts">
	import { createSelect } from '@melt-ui/svelte';
	import { Check, ChevronDown } from 'lucide-svelte';
	import { fly } from 'svelte/transition';

	const {
<<<<<<< HEAD
		elements: { trigger, menu, option, group, groupLabel },
		states: { label, open },
=======
		elements: { trigger, menu, option, group, groupLabel, label },
		states: { valueLabel },
>>>>>>> b24dc355
		helpers: { isSelected },
	} = createSelect({
		forceVisible: true,
	});

	const options = {
		sweet: ['Caramel', 'Chocolate', 'Strawberry', 'Cookies & Cream'],
		savory: ['Basil', 'Bacon', 'Rosemary', 'Balsamic Fig'],
	};
</script>

<<<<<<< HEAD
<button class="trigger" melt={$trigger} aria-label="Food">
	{$label || 'Select an option'}
	<ChevronDown />
</button>
{#if $open}
	<div class="menu" melt={$menu} transition:fly={{ duration: 100, y: -5 }}>
		{#each Object.entries(options) as [key, arr]}
			<div melt={$group(key)}>
				<div class="label" melt={$groupLabel(key)}>{key}</div>
				{#each arr as item, i}
					<div
						class="option"
						melt={$option({ value: item, label: item, disabled: i === 0 })}
=======
<div class="flex flex-col gap-1">
	<!-- svelte-ignore a11y-label-has-associated-control - $label contains the 'for' attribute -->
	<label class="block" melt={$label}>Favorite Flavor</label>
	<button
		class="flex h-10 min-w-[220px] items-center justify-between rounded-md bg-white px-3
	py-2 text-magnum-700 transition-opacity hover:opacity-90"
		melt={$trigger}
		aria-label="Food"
	>
		{$valueLabel || 'Select a flavor'}
		<ChevronDown />
	</button>

	<div
		class="z-10 flex max-h-[360px] flex-col
		overflow-y-auto rounded-md bg-white
		p-1 focus:!ring-0"
		melt={$menu}
	>
		{#each Object.entries(options) as [key, arr]}
			<div melt={$group(key)}>
				<div
					class="py-1 pl-4 pr-4 font-semibold capitalize text-neutral-800"
					melt={$groupLabel(key)}
				>
					{key}
				</div>
				{#each arr as item}
					<div
						class="relative cursor-pointer rounded-md py-1 pl-8 pr-4 text-neutral-800
						focus:z-10 focus:text-magnum-700
					data-[highlighted]:bg-magnum-50 data-[selected]:bg-magnum-100
					data-[highlighted]:text-magnum-900 data-[selected]:text-magnum-900"
						melt={$option({ value: item, label: item })}
>>>>>>> b24dc355
					>
						{#if $isSelected(item)}
							<div class="check">
								<Check />
							</div>
						{/if}
						{item}
					</div>
				{/each}
			</div>
		{/each}
	</div>
<<<<<<< HEAD
{/if}
=======
</div>
>>>>>>> b24dc355

<style lang="postcss">
	.check {
		position: absolute;
		left: theme(spacing.2);
		top: 50%;
		z-index: theme(zIndex.20);
		translate: 0 calc(-50% + 1px);
		color: theme(colors.magnum.500);
	}
</style><|MERGE_RESOLUTION|>--- conflicted
+++ resolved
@@ -4,13 +4,8 @@
 	import { fly } from 'svelte/transition';
 
 	const {
-<<<<<<< HEAD
-		elements: { trigger, menu, option, group, groupLabel },
-		states: { label, open },
-=======
 		elements: { trigger, menu, option, group, groupLabel, label },
-		states: { valueLabel },
->>>>>>> b24dc355
+		states: { valueLabel, open },
 		helpers: { isSelected },
 	} = createSelect({
 		forceVisible: true,
@@ -22,21 +17,6 @@
 	};
 </script>
 
-<<<<<<< HEAD
-<button class="trigger" melt={$trigger} aria-label="Food">
-	{$label || 'Select an option'}
-	<ChevronDown />
-</button>
-{#if $open}
-	<div class="menu" melt={$menu} transition:fly={{ duration: 100, y: -5 }}>
-		{#each Object.entries(options) as [key, arr]}
-			<div melt={$group(key)}>
-				<div class="label" melt={$groupLabel(key)}>{key}</div>
-				{#each arr as item, i}
-					<div
-						class="option"
-						melt={$option({ value: item, label: item, disabled: i === 0 })}
-=======
 <div class="flex flex-col gap-1">
 	<!-- svelte-ignore a11y-label-has-associated-control - $label contains the 'for' attribute -->
 	<label class="block" melt={$label}>Favorite Flavor</label>
@@ -49,46 +29,43 @@
 		{$valueLabel || 'Select a flavor'}
 		<ChevronDown />
 	</button>
-
-	<div
-		class="z-10 flex max-h-[360px] flex-col
+	{#if $open}
+		<div
+			class="z-10 flex max-h-[360px] flex-col
 		overflow-y-auto rounded-md bg-white
 		p-1 focus:!ring-0"
-		melt={$menu}
-	>
-		{#each Object.entries(options) as [key, arr]}
-			<div melt={$group(key)}>
-				<div
-					class="py-1 pl-4 pr-4 font-semibold capitalize text-neutral-800"
-					melt={$groupLabel(key)}
-				>
-					{key}
-				</div>
-				{#each arr as item}
+			melt={$menu}
+			transition:fly={{ duration: 100, y: -5 }}
+		>
+			{#each Object.entries(options) as [key, arr]}
+				<div melt={$group(key)}>
 					<div
-						class="relative cursor-pointer rounded-md py-1 pl-8 pr-4 text-neutral-800
+						class="py-1 pl-4 pr-4 font-semibold capitalize text-neutral-800"
+						melt={$groupLabel(key)}
+					>
+						{key}
+					</div>
+					{#each arr as item}
+						<div
+							class="relative cursor-pointer rounded-md py-1 pl-8 pr-4 text-neutral-800
 						focus:z-10 focus:text-magnum-700
 					data-[highlighted]:bg-magnum-50 data-[selected]:bg-magnum-100
 					data-[highlighted]:text-magnum-900 data-[selected]:text-magnum-900"
-						melt={$option({ value: item, label: item })}
->>>>>>> b24dc355
-					>
-						{#if $isSelected(item)}
-							<div class="check">
-								<Check />
-							</div>
-						{/if}
-						{item}
-					</div>
-				{/each}
-			</div>
-		{/each}
-	</div>
-<<<<<<< HEAD
-{/if}
-=======
+							melt={$option({ value: item, label: item })}
+						>
+							{#if $isSelected(item)}
+								<div class="check">
+									<Check />
+								</div>
+							{/if}
+							{item}
+						</div>
+					{/each}
+				</div>
+			{/each}
+		</div>
+	{/if}
 </div>
->>>>>>> b24dc355
 
 <style lang="postcss">
 	.check {
