--- conflicted
+++ resolved
@@ -1,11 +1,6 @@
 <script lang="ts">
-<<<<<<< HEAD
-	import { createToggle, melt } from '@melt-ui/svelte';
+	import { createToggle, melt } from '$lib';
 	import { Italic } from 'lucide-svelte';
-=======
-	import { createToggle } from '$lib';
-	import Italic from '~icons/lucide/italic';
->>>>>>> 790203c0
 
 	const {
 		elements: { root },
