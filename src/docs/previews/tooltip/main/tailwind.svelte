--- conflicted
+++ resolved
@@ -1,9 +1,5 @@
 <script lang="ts">
-<<<<<<< HEAD
-	import { createTooltip, melt } from '@melt-ui/svelte';
-=======
-	import { createTooltip } from '$lib';
->>>>>>> 790203c0
+	import { createTooltip, melt } from '$lib';
 	import { fade } from 'svelte/transition';
 	import { Plus } from 'lucide-svelte';
 
