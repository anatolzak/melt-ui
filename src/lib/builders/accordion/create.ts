import {
	addEventListener,
	builder,
	createElHelpers,
	executeCallbacks,
	generateId,
	getElementByMeltId,
	isHTMLElement,
	kbd,
	omit,
	overridable,
	toWritableStores,
} from '$lib/internal/helpers';
import type { Defaults } from '$lib/internal/types';
import { tick } from 'svelte';
import { derived, writable, type Writable } from 'svelte/store';
import type {
	AccordionHeadingProps,
	AccordionItemProps,
	AccordionType,
	CreateAccordionProps,
} from './types';

type AccordionParts = 'trigger' | 'item' | 'content' | 'heading';
const { name, selector } = createElHelpers<AccordionParts>('accordion');

const defaults = {
	type: 'single',
	value: undefined,
	disabled: undefined,
} satisfies Defaults<CreateAccordionProps>;

export const createAccordion = <T extends AccordionType = 'single'>(
	props?: CreateAccordionProps<T>
) => {
	const withDefaults = { ...defaults, ...props };
	const options = toWritableStores(omit(withDefaults, 'value'));
	const { disabled } = options;

	const valueWritable =
		withDefaults.value ?? writable<string | string[] | undefined>(withDefaults.value);
	const value = overridable(valueWritable, withDefaults?.onValueChange);

	const isSelected = (key: string, v: string | string[] | undefined) => {
		if (v === undefined) return false;
		if (typeof v === 'string') return v === key;
		return v.includes(key);
	};

	const isSelectedStore = derived(value, ($value) => {
		return (key: string) => isSelected(key, $value);
	});

	const ids = {
		root: generateId(),
	};

	const root = builder(name(), {
		returned: () => ({
			'data-melt-id': ids.root,
		}),
	});

	const parseItemProps = (props: AccordionItemProps) => {
		if (typeof props === 'string') {
			return { value: props };
		} else {
			return props;
		}
	};

	const parseHeadingProps = (props: AccordionHeadingProps) => {
		if (typeof props === 'number') {
			return { level: props };
		} else {
			return props;
		}
	};

	const item = builder(name('item'), {
		stores: value,
		returned: ($value) => {
			return (props: AccordionItemProps) => {
				const { value: itemValue, disabled } = parseItemProps(props);

				return {
					'data-state': isSelected(itemValue, $value) ? 'open' : 'closed',
					'data-disabled': disabled ? true : undefined,
				};
			};
		},
	});

	const trigger = builder(name('trigger'), {
		stores: [value, disabled],
		returned: ([$value, $disabled]) => {
			return (props: AccordionItemProps) => {
				const { value: itemValue, disabled } = parseItemProps(props);
				// generate the content ID here so that we can grab it in the content
				// builder action to ensure the values match.
				return {
					disabled: $disabled || disabled,
					'aria-expanded': isSelected(itemValue, $value) ? true : false,
					'aria-disabled': disabled ? true : false,
					'data-disabled': disabled ? true : undefined,
					'data-value': itemValue,
				};
			};
		},
		action: (node: HTMLElement) => {
			const unsub = executeCallbacks(
				addEventListener(node, 'click', () => {
					const disabled = node.dataset.disabled === 'true';
					const itemValue = node.dataset.value;
					if (disabled || !itemValue) return;

					value.update(($value) => {
						if ($value === undefined) {
							return withDefaults.type === 'single' ? itemValue : [itemValue];
						}

						if (Array.isArray($value)) {
							if ($value.includes(itemValue)) {
								return $value.filter((v) => v !== itemValue);
							}
							$value.push(itemValue);
							return $value;
						}

						return $value === itemValue ? undefined : itemValue;
					});
				}),
				addEventListener(node, 'keydown', (e) => {
					if (![kbd.ARROW_DOWN, kbd.ARROW_UP, kbd.HOME, kbd.END].includes(e.key)) {
						return;
					}
					e.preventDefault();

					const el = e.target;
<<<<<<< HEAD
					if (!isHTMLElement(el)) return;
=======
>>>>>>> dedfbccc
					const rootEl = getElementByMeltId(ids.root);
					if (!rootEl || !isHTMLElement(el)) return;

					const items = Array.from(rootEl.querySelectorAll(selector('trigger')));
					const candidateItems = items.filter((item): item is HTMLElement => {
						if (!isHTMLElement(item)) return false;
						return item.dataset.disabled !== 'true';
					});

					if (!candidateItems.length) return;
					const elIdx = candidateItems.indexOf(el);

					if (e.key === kbd.ARROW_DOWN) {
						candidateItems[(elIdx + 1) % candidateItems.length].focus();
					}
					if (e.key === kbd.ARROW_UP) {
						candidateItems[(elIdx - 1 + candidateItems.length) % candidateItems.length].focus();
					}
					if (e.key === kbd.HOME) {
						candidateItems[0].focus();
					}
					if (e.key === kbd.END) {
						candidateItems[candidateItems.length - 1].focus();
					}
				})
			);

			return {
				destroy: unsub,
			};
		},
	});

	const content = builder(name('content'), {
		stores: [value, disabled],
		returned: ([$value, $disabled]) => {
			return (props: AccordionItemProps) => {
				const { value: itemValue } = parseItemProps(props);
				const selected = isSelected(itemValue, $value);
				return {
					'data-state': selected ? 'open' : 'closed',
					'data-disabled': $disabled ? true : undefined,
					'data-value': itemValue,
					hidden: selected ? undefined : true,
				};
			};
		},
		action: (node: HTMLElement) => {
			tick().then(() => {
				const contentId = generateId();
				const triggerId = generateId();

				const parentTrigger = document.querySelector(
					`${selector('trigger')}, [data-value="${node.dataset.value}"]`
				);
				if (!isHTMLElement(parentTrigger)) return;

				node.id = contentId;
				parentTrigger.setAttribute('aria-controls', contentId);
				parentTrigger.id = triggerId;
			});
		},
	});

	const heading = builder(name('heading'), {
		returned: () => {
			return (props: AccordionHeadingProps) => {
				const { level } = parseHeadingProps(props);
				return {
					role: 'heading',
					'aria-level': level,
					'data-heading-level': level,
				};
			};
		},
	});

	return {
		elements: {
			root,
			item,
			trigger,
			content,
			heading,
		},
		states: {
			value: value as Writable<CreateAccordionProps<T>['value']>,
		},
		helpers: {
			isSelected: isSelectedStore,
		},
		options,
	};
};<|MERGE_RESOLUTION|>--- conflicted
+++ resolved
@@ -137,10 +137,6 @@
 					e.preventDefault();
 
 					const el = e.target;
-<<<<<<< HEAD
-					if (!isHTMLElement(el)) return;
-=======
->>>>>>> dedfbccc
 					const rootEl = getElementByMeltId(ids.root);
 					if (!rootEl || !isHTMLElement(el)) return;
 
