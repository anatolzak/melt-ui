import {
	builder,
	executeCallbacks,
	kbd,
	styleToString,
	toWritableStores,
<<<<<<< HEAD
	type MeltEventHandler,
	addMeltEventListener,
=======
	overridable,
	omit,
>>>>>>> 34fb97c8
} from '$lib/internal/helpers';
import type { Defaults } from '$lib/internal/types';
import { derived, get, writable } from 'svelte/store';
import type { CreateCheckboxProps } from './types';
<<<<<<< HEAD
import { omit } from '../../internal/helpers/object';
import { overridable } from '../../internal/helpers/overridable';
import type { ActionReturn } from 'svelte/action';
=======
>>>>>>> 34fb97c8

const defaults = {
	disabled: false,
	required: false,
	name: undefined,
	value: undefined,
	defaultChecked: false,
} satisfies Defaults<CreateCheckboxProps>;

export function createCheckbox(props?: CreateCheckboxProps) {
	const withDefaults = { ...defaults, ...props } satisfies CreateCheckboxProps;

	const options = toWritableStores(omit(withDefaults, 'checked'));
	const { disabled, name, required, value } = options;

	// States
	const checkedWritable = withDefaults.checked ?? writable(withDefaults.defaultChecked);
	const checked = overridable(checkedWritable, withDefaults?.onCheckedChange);

	type RootEvents = {
		'on:m-keydown'?: MeltEventHandler<KeyboardEvent>;
		'on:m-click'?: MeltEventHandler<MouseEvent>;
	};
	const root = builder('checkbox', {
		stores: [checked, disabled, required],
		returned: ([$checked, $disabled, $required]) => {
			return {
				'data-disabled': $disabled,
				'data-state':
					$checked === 'indeterminate' ? 'indeterminate' : $checked ? 'checked' : 'unchecked',
				type: 'button',
				role: 'checkbox',
				'aria-checked': $checked === 'indeterminate' ? 'mixed' : $checked,
				'aria-required': $required,
			} as const;
		},
		action(node: HTMLElement): ActionReturn<unknown, RootEvents> {
			const unsub = executeCallbacks(
				addMeltEventListener(node, 'keydown', (e) => {
					// According to WAI ARIA, Checkboxes don't activate on enter keypress
<<<<<<< HEAD
					if (e.key === kbd.ENTER) e.preventDefault();
				}),
				addMeltEventListener(node, 'click', () => {
					if (get(disabled)) return;

					checked.update((prev) => {
						if (prev === 'indeterminate') return true;
						return !prev;
=======
					if (event.key === kbd.ENTER) event.preventDefault();
				}),
				addEventListener(node, 'click', () => {
					if (get(disabled)) return;

					checked.update((value) => {
						if (value === 'indeterminate') return true;
						return !value;
>>>>>>> 34fb97c8
					});
				})
			);

			return {
				destroy: unsub,
			};
		},
	});

	const input = builder('checkbox-input', {
		stores: [checked, name, value, required, disabled],
		returned: ([$checked, $name, $value, $required, $disabled]) => {
			return {
				type: 'checkbox' as const,
				'aria-hidden': true,
				hidden: true,
				tabindex: -1,
				name: $name,
				value: $value,
				checked: $checked === 'indeterminate' ? false : $checked,
				required: $required,
				disabled: $disabled,
				style: styleToString({
					position: 'absolute',
					opacity: 0,
					'pointer-events': 'none',
					margin: 0,
					transform: 'translateX(-100%)',
				}),
			} as const;
		},
	});

	const isIndeterminate = derived(checked, ($checked) => $checked === 'indeterminate');
	const isChecked = derived(checked, ($checked) => $checked === true);

	return {
		elements: {
			root,
			input,
		},
		states: {
			checked,
		},
		helpers: {
			isIndeterminate,
			isChecked,
		},
		options,
	};
}<|MERGE_RESOLUTION|>--- conflicted
+++ resolved
@@ -4,23 +4,15 @@
 	kbd,
 	styleToString,
 	toWritableStores,
-<<<<<<< HEAD
+	overridable,
+	omit,
 	type MeltEventHandler,
 	addMeltEventListener,
-=======
-	overridable,
-	omit,
->>>>>>> 34fb97c8
 } from '$lib/internal/helpers';
 import type { Defaults } from '$lib/internal/types';
 import { derived, get, writable } from 'svelte/store';
 import type { CreateCheckboxProps } from './types';
-<<<<<<< HEAD
-import { omit } from '../../internal/helpers/object';
-import { overridable } from '../../internal/helpers/overridable';
 import type { ActionReturn } from 'svelte/action';
-=======
->>>>>>> 34fb97c8
 
 const defaults = {
 	disabled: false,
@@ -61,25 +53,14 @@
 			const unsub = executeCallbacks(
 				addMeltEventListener(node, 'keydown', (e) => {
 					// According to WAI ARIA, Checkboxes don't activate on enter keypress
-<<<<<<< HEAD
 					if (e.key === kbd.ENTER) e.preventDefault();
 				}),
 				addMeltEventListener(node, 'click', () => {
 					if (get(disabled)) return;
 
-					checked.update((prev) => {
-						if (prev === 'indeterminate') return true;
-						return !prev;
-=======
-					if (event.key === kbd.ENTER) event.preventDefault();
-				}),
-				addEventListener(node, 'click', () => {
-					if (get(disabled)) return;
-
 					checked.update((value) => {
 						if (value === 'indeterminate') return true;
 						return !value;
->>>>>>> 34fb97c8
 					});
 				})
 			);
