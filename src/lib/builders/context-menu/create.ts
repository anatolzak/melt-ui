--- conflicted
+++ resolved
@@ -155,7 +155,6 @@
 				]) => {
 					unsubPopper();
 					if (!$isVisible || !$rootActiveTrigger) return;
-<<<<<<< HEAD
 					setMeltMenuAttribute(node, selector);
 					const $virtual = virtual.get();
 					unsubPopper = usePopper(node, {
@@ -167,26 +166,8 @@
 								closeOnInteractOutside: $closeOnOutsideClick,
 								onClose: () => {
 									rootOpen.set(false);
-=======
-					tick().then(() => {
-						unsubPopper();
-						setMeltMenuAttribute(node, selector);
-						const $virtual = virtual.get();
-						unsubPopper = usePopper(node, {
-							anchorElement: $virtual ? $virtual : $rootActiveTrigger,
-							open: rootOpen,
-							options: {
-								floating: $positioning,
-								modal: {
-									closeOnInteractOutside: $closeOnOutsideClick,
-									onClose: () => {
-										rootOpen.set(false);
-									},
-									shouldCloseOnInteractOutside: handleClickOutside,
->>>>>>> 98e84333
 								},
 								shouldCloseOnInteractOutside: handleClickOutside,
-								open: $isVisible,
 							},
 							portal: getPortalDestination(node, $portal),
 							escapeKeydown: $closeOnEscape ? undefined : null,
