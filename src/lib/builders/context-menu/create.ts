import { usePopper, type InteractOutsideEvent } from '$lib/internal/actions/index.js';
import {
	FIRST_LAST_KEYS,
	addMeltEventListener,
	makeElement,
	createElHelpers,
	derivedVisible,
	effect,
	executeCallbacks,
	getNextFocusable,
	getPortalDestination,
	getPreviousFocusable,
	isHTMLElement,
	kbd,
	noop,
	omit,
	overridable,
	styleToString,
	toWritableStores,
	withGet,
	type WithGet,
	portalAttr,
	type Point,
	isElement,
} from '$lib/internal/helpers/index.js';
import type { MeltActionReturn } from '$lib/internal/types.js';
import type { VirtualElement } from '@floating-ui/core';
import { tick } from 'svelte';
import { derived, writable, type Readable } from 'svelte/store';
import {
	applyAttrsIfDisabled,
	clearTimerStore,
	createMenuBuilder,
	getMenuItems,
	handleMenuNavigation,
	handleTabNavigation,
	setMeltMenuAttribute,
	type _MenuParts,
} from '../menu/index.js';
import type { ContextMenuEvents } from './events.js';
import type { CreateContextMenuProps } from './types.js';

const defaults = {
	arrowSize: 8,
	positioning: {
		placement: 'bottom-start',
	},
	preventScroll: true,
<<<<<<< HEAD
	closeOnEscape: true,
	clickOutsideBehavior: 'close',
=======
	escapeBehavior: 'close',
	closeOnOutsideClick: true,
>>>>>>> f15cd300
	portal: undefined,
	loop: false,
	dir: 'ltr',
	defaultOpen: false,
	forceVisible: false,
	typeahead: true,
	disableFocusFirstItem: true,
	closeFocus: undefined,
	closeOnItemClick: true,
	onOutsideClick: undefined,
	preventTextSelectionOverflow: true,
} satisfies CreateContextMenuProps;

const { name, selector } = createElHelpers<_MenuParts>('context-menu');

export function createContextMenu(props?: CreateContextMenuProps) {
	const withDefaults = { ...defaults, ...props } satisfies CreateContextMenuProps;

	const rootOptions = toWritableStores(omit(withDefaults, 'ids'));
	const {
		positioning,
		clickOutsideBehavior,
		portal,
		forceVisible,
		escapeBehavior,
		loop,
		preventTextSelectionOverflow,
	} = rootOptions;

	const openWritable = withDefaults.open ?? writable(withDefaults.defaultOpen);
	const rootOpen = overridable(openWritable, withDefaults?.onOpenChange);
	const rootActiveTrigger = writable<HTMLElement | null>(null);
	const nextFocusable = withGet.writable<HTMLElement | null>(null);
	const prevFocusable = withGet.writable<HTMLElement | null>(null);

	const { elements, builders, ids, options, helpers, states } = createMenuBuilder({
		rootOpen,
		rootOptions,
		rootActiveTrigger: withGet(rootActiveTrigger),
		nextFocusable: withGet(nextFocusable),
		prevFocusable: withGet(prevFocusable),
		selector: 'context-menu',
		removeScroll: true,
		ids: withDefaults.ids,
	});

	const { handleTypeaheadSearch } = helpers;

	const point = writable<Point | null>(null);
	const virtual: WithGet<Readable<VirtualElement | null>> = withGet(
		derived([point], ([$point]) => {
			if ($point === null) return null;

			return {
				getBoundingClientRect: () =>
					DOMRect.fromRect({
						width: 0,
						height: 0,
						...$point,
					}),
			};
		})
	);
	const longPressTimer = withGet.writable(0);

	function handleClickOutside(e: InteractOutsideEvent) {
		rootOptions.onOutsideClick.get()?.(e);
		if (e.defaultPrevented) return false;

		const target = e.target;
		if (!isElement(target)) return false;

		const isClickInsideTrigger = target.closest(`[data-id="${ids.trigger.get()}"]`) !== null;
		return !isClickInsideTrigger || isLeftClick(e);
	}

	const isVisible = derivedVisible({
		open: rootOpen,
		forceVisible,
		activeTrigger: rootActiveTrigger,
	});

	const menu = makeElement(name(), {
		stores: [isVisible, rootOpen, rootActiveTrigger, portal, ids.menu, ids.trigger],
		returned: ([$isVisible, $rootOpen, $rootActiveTrigger, $portal, $menuId, $triggerId]) => {
			// We only want to render the menu when it's open and has an active trigger.
			return {
				role: 'menu',
				hidden: $isVisible ? undefined : true,
				style: $isVisible ? undefined : styleToString({ display: 'none' }),
				id: $menuId,
				'aria-labelledby': $triggerId,
				'data-state': $rootOpen && $rootActiveTrigger ? 'open' : 'closed',
				'data-portal': portalAttr($portal),
				tabindex: -1,
			} as const;
		},
		action: (node: HTMLElement): MeltActionReturn<ContextMenuEvents['menu']> => {
			let unsubPopper = noop;

			const unsubDerived = effect(
<<<<<<< HEAD
				[isVisible, rootActiveTrigger, positioning, portal, closeOnEscape],
				([$isVisible, $rootActiveTrigger, $positioning, $portal, $closeOnEscape]) => {
=======
				[isVisible, rootActiveTrigger, positioning, closeOnOutsideClick, portal],
				([$isVisible, $rootActiveTrigger, $positioning, $closeOnOutsideClick, $portal]) => {
>>>>>>> f15cd300
					unsubPopper();
					if (!$isVisible || !$rootActiveTrigger) return;
					tick().then(() => {
						unsubPopper();
						setMeltMenuAttribute(node, selector);
						const $virtual = virtual.get();
						unsubPopper = usePopper(node, {
							anchorElement: $virtual ?? $rootActiveTrigger,
							open: rootOpen,
							options: {
								floating: $positioning,
								modal: {
									clickOutsideBehavior,
									onClose: () => {
										rootOpen.set(false);
									},
									shouldCloseOnInteractOutside: handleClickOutside,
								},
								portal: getPortalDestination(node, $portal),
								escapeKeydown: { behaviorType: escapeBehavior },
								preventTextSelectionOverflow: { enabled: preventTextSelectionOverflow },
							},
						}).destroy;
					});
				}
			);

			const unsubEvents = executeCallbacks(
				addMeltEventListener(node, 'keydown', (e) => {
					const target = e.target;
					const menuEl = e.currentTarget;
					if (!isHTMLElement(target) || !isHTMLElement(menuEl)) return;

					/**
					 * Submenu key events bubble through portals and
					 * we only care about key events that happen inside this menu.
					 */
					const isKeyDownInside = target.closest("[role='menu']") === menuEl;
					if (!isKeyDownInside) return;
					if (FIRST_LAST_KEYS.includes(e.key)) {
						handleMenuNavigation(e, loop.get());
					}

					/**
					 * Menus should not be navigated using tab, so we prevent it.
					 * @see https://www.w3.org/WAI/ARIA/apg/practices/keyboard-interface/#kbd_general_within
					 */
					if (e.key === kbd.TAB) {
						e.preventDefault();
						rootOpen.set(false);
						handleTabNavigation(e, nextFocusable, prevFocusable);
						return;
					}

					/**
					 * Check for typeahead search and handle it.
					 */
					const isCharacterKey = e.key.length === 1;
					const isModifierKey = e.ctrlKey || e.altKey || e.metaKey;
					if (!isModifierKey && isCharacterKey) {
						handleTypeaheadSearch(e.key, getMenuItems(menuEl));
					}
				})
			);
			return {
				destroy() {
					unsubDerived();
					unsubEvents();
					unsubPopper();
				},
			};
		},
	});

	const trigger = makeElement(name('trigger'), {
		stores: [rootOpen, ids.trigger],
		returned: ([$rootOpen, $triggerId]) => {
			return {
				'data-state': $rootOpen ? 'open' : 'closed',
				id: $triggerId,
				style: styleToString({
					WebkitTouchCallout: 'none',
				}),
				'data-id': $triggerId,
			} as const;
		},
		action: (node: HTMLElement): MeltActionReturn<ContextMenuEvents['trigger']> => {
			applyAttrsIfDisabled(node);
			rootActiveTrigger.set(node);

			const handleOpen = (e: MouseEvent | PointerEvent) => {
				point.set({
					x: e.clientX,
					y: e.clientY,
				});
				nextFocusable.set(getNextFocusable(node));
				prevFocusable.set(getPreviousFocusable(node));
				rootOpen.set(true);
			};

			const unsubTimer = () => {
				clearTimerStore(longPressTimer);
			};

			const unsub = executeCallbacks(
				addMeltEventListener(node, 'contextmenu', (e) => {
					/**
					 * Clear the long press because some platforms already
					 * fire a contextmenu event on long press.
					 */
					clearTimerStore(longPressTimer);
					handleOpen(e);
					e.preventDefault();
				}),
				addMeltEventListener(node, 'pointerdown', (e) => {
					if (!isTouchOrPen(e)) return;

					// Clear the long press in case there's multiple touchpoints
					clearTimerStore(longPressTimer);

					longPressTimer.set(window.setTimeout(() => handleOpen(e), 700));
				}),
				addMeltEventListener(node, 'pointermove', (e) => {
					if (!isTouchOrPen(e)) return;

					clearTimerStore(longPressTimer);
				}),
				addMeltEventListener(node, 'pointercancel', (e) => {
					if (!isTouchOrPen(e)) return;

					clearTimerStore(longPressTimer);
				}),
				addMeltEventListener(node, 'pointerup', (e) => {
					if (!isTouchOrPen(e)) return;

					clearTimerStore(longPressTimer);
				})
			);

			return {
				destroy() {
					rootActiveTrigger.set(null);
					unsubTimer();
					unsub();
				},
			};
		},
	});

	return {
		ids,
		elements: {
			...elements,
			menu,
			trigger,
		},
		states,
		builders,
		options,
	};
}

/**
 * Check if the event is a touch or pen event
 * @param e The pointer event
 */
function isTouchOrPen(e: PointerEvent) {
	return e.pointerType !== 'mouse';
}

export function isLeftClick(event: InteractOutsideEvent): boolean {
	if ('button' in event) {
		return event.button === 0 && event.ctrlKey === false && event.metaKey === false;
	}
	return true;
}<|MERGE_RESOLUTION|>--- conflicted
+++ resolved
@@ -46,13 +46,8 @@
 		placement: 'bottom-start',
 	},
 	preventScroll: true,
-<<<<<<< HEAD
-	closeOnEscape: true,
+	escapeBehavior: 'close',
 	clickOutsideBehavior: 'close',
-=======
-	escapeBehavior: 'close',
-	closeOnOutsideClick: true,
->>>>>>> f15cd300
 	portal: undefined,
 	loop: false,
 	dir: 'ltr',
@@ -154,13 +149,8 @@
 			let unsubPopper = noop;
 
 			const unsubDerived = effect(
-<<<<<<< HEAD
-				[isVisible, rootActiveTrigger, positioning, portal, closeOnEscape],
-				([$isVisible, $rootActiveTrigger, $positioning, $portal, $closeOnEscape]) => {
-=======
-				[isVisible, rootActiveTrigger, positioning, closeOnOutsideClick, portal],
-				([$isVisible, $rootActiveTrigger, $positioning, $closeOnOutsideClick, $portal]) => {
->>>>>>> f15cd300
+				[isVisible, rootActiveTrigger, positioning, portal],
+				([$isVisible, $rootActiveTrigger, $positioning, $portal]) => {
 					unsubPopper();
 					if (!$isVisible || !$rootActiveTrigger) return;
 					tick().then(() => {
