--- conflicted
+++ resolved
@@ -67,20 +67,15 @@
 	const withDefaults = { ...defaults, ...props } satisfies CreateContextMenuProps;
 
 	const rootOptions = toWritableStores(omit(withDefaults, 'ids'));
-<<<<<<< HEAD
-	const { positioning, clickOutsideBehavior, portal, forceVisible, closeOnEscape, loop } =
-		rootOptions;
-=======
 	const {
 		positioning,
-		closeOnOutsideClick,
+		clickOutsideBehavior,
 		portal,
 		forceVisible,
 		closeOnEscape,
 		loop,
 		preventTextSelectionOverflow,
 	} = rootOptions;
->>>>>>> 3c5277a7
 
 	const openWritable = withDefaults.open ?? writable(withDefaults.defaultOpen);
 	const rootOpen = overridable(openWritable, withDefaults?.onOpenChange);
