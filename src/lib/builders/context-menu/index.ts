--- conflicted
+++ resolved
@@ -105,10 +105,7 @@
 				}),
 				id: rootIds.menu,
 				'aria-labelledby': rootIds.trigger,
-<<<<<<< HEAD
-=======
 				'data-melt-menu': '',
->>>>>>> f6b79fba
 				'data-state': $rootOpen ? 'open' : 'closed',
 				tabindex: -1,
 			} as const;
@@ -215,10 +212,7 @@
 				'aria-expanded': $rootOpen,
 				'data-state': $rootOpen ? 'open' : 'closed',
 				id: rootIds.trigger,
-<<<<<<< HEAD
-=======
 				'data-melt-menu-trigger': '',
->>>>>>> f6b79fba
 				style: styleToString({
 					WebkitTouchCallout: 'none',
 				}),
