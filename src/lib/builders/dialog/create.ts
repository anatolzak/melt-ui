import { useFocusTrap, useEscapeKeydown, usePortal } from '$lib/internal/actions/index.js';
import {
	addMeltEventListener,
	makeElement,
	createElHelpers,
	effect,
	executeCallbacks,
	generateIds,
	getPortalDestination,
	handleFocus,
	isBrowser,
	isHTMLElement,
	kbd,
	noop,
	omit,
	overridable,
	removeScroll,
	styleToString,
	toWritableStores,
	portalAttr,
} from '$lib/internal/helpers/index.js';
import { withGet } from '$lib/internal/helpers/withGet.js';
import type { Defaults, MeltActionReturn } from '$lib/internal/types.js';
import { tick } from 'svelte';
import { derived, writable } from 'svelte/store';
import type { DialogEvents } from './events.js';
import type { CreateDialogProps } from './types.js';
import { useModal } from '$lib/internal/actions/modal/action.js';

type DialogParts =
	| 'trigger'
	| 'overlay'
	| 'content'
	| 'title'
	| 'description'
	| 'close'
	| 'portalled';
const { name } = createElHelpers<DialogParts>('dialog');

const defaults = {
	preventScroll: true,
<<<<<<< HEAD
	closeOnEscape: true,
	clickOutsideBehavior: 'close',
=======
	escapeBehavior: 'close',
	closeOnOutsideClick: true,
>>>>>>> f15cd300
	role: 'dialog',
	defaultOpen: false,
	portal: undefined,
	forceVisible: false,
	openFocus: undefined,
	closeFocus: undefined,
	onOutsideClick: undefined,
} satisfies Defaults<CreateDialogProps>;

export const dialogIdParts = ['content', 'title', 'description'] as const;
export type DialogIdParts = typeof dialogIdParts;

export function createDialog(props?: CreateDialogProps) {
	const withDefaults = { ...defaults, ...props } satisfies CreateDialogProps;

	const options = toWritableStores(omit(withDefaults, 'ids'));

	const {
		preventScroll,
<<<<<<< HEAD
		closeOnEscape,
		clickOutsideBehavior,
=======
		escapeBehavior,
		closeOnOutsideClick,
>>>>>>> f15cd300
		role,
		portal,
		forceVisible,
		openFocus,
		closeFocus,
		onOutsideClick,
	} = options;

	const activeTrigger = withGet.writable<HTMLElement | null>(null);

	const ids = toWritableStores({
		...generateIds(dialogIdParts),
		...withDefaults.ids,
	});

	const openWritable = withDefaults.open ?? writable(withDefaults.defaultOpen);
	const open = overridable(openWritable, withDefaults?.onOpenChange);
	const isVisible = derived([open, forceVisible], ([$open, $forceVisible]) => {
		return $open || $forceVisible;
	});

	let unsubScroll = noop;

	function handleOpen(e: Event) {
		const el = e.currentTarget;
		const triggerEl = e.currentTarget;
		if (!isHTMLElement(el) || !isHTMLElement(triggerEl)) return;
		open.set(true);
		activeTrigger.set(triggerEl);
	}

	function handleClose() {
		open.set(false);
	}

	const trigger = makeElement(name('trigger'), {
		stores: [open],
		returned: ([$open]) => {
			return {
				'aria-haspopup': 'dialog',
				'aria-expanded': $open,
				type: 'button',
			} as const;
		},
		action: (node: HTMLElement): MeltActionReturn<DialogEvents['trigger']> => {
			const unsub = executeCallbacks(
				addMeltEventListener(node, 'click', (e) => {
					handleOpen(e);
				}),
				addMeltEventListener(node, 'keydown', (e) => {
					if (e.key !== kbd.ENTER && e.key !== kbd.SPACE) return;
					e.preventDefault();
					handleOpen(e);
				})
			);

			return {
				destroy: unsub,
			};
		},
	});

	const overlay = makeElement(name('overlay'), {
		stores: [isVisible, open],
		returned: ([$isVisible, $open]) => {
			return {
				hidden: $isVisible ? undefined : true,
				tabindex: -1,
				style: $isVisible ? undefined : styleToString({ display: 'none' }),
				'aria-hidden': true,
				'data-state': $open ? 'open' : 'closed',
			} as const;
		},
	});

	const content = makeElement(name('content'), {
		stores: [isVisible, ids.content, ids.description, ids.title, open],
		returned: ([$isVisible, $contentId, $descriptionId, $titleId, $open]) => {
			return {
				id: $contentId,
				role: role.get(),
				'aria-describedby': $descriptionId,
				'aria-labelledby': $titleId,
				'aria-modal': $isVisible ? 'true' : undefined,
				'data-state': $open ? 'open' : 'closed',
				tabindex: -1,
				hidden: $isVisible ? undefined : true,
				style: $isVisible ? undefined : styleToString({ display: 'none' }),
			} as const;
		},

		action: (node: HTMLElement) => {
			let unsubEscape = noop;
			let unsubModal = noop;
			let unsubFocusTrap = noop;

<<<<<<< HEAD
			const unsubDerived = effect([isVisible, closeOnEscape], ([$isVisible, $closeOnEscape]) => {
				unsubModal();
				unsubEscape();
				unsubFocusTrap();
				if (!$isVisible) return;

				unsubModal = useModal(node, {
					clickOutsideBehavior,
					onClose: handleClose,
					shouldCloseOnInteractOutside(e) {
						onOutsideClick.get()?.(e);
						if (e.defaultPrevented) return false;
						return true;
					},
				}).destroy;

				unsubEscape = useEscapeKeydown(node, {
					handler: handleClose,
					enabled: $closeOnEscape,
				}).destroy;

				unsubFocusTrap = useFocusTrap(node, { fallbackFocus: node }).destroy;
			});
=======
			const unsubDerived = effect(
				[isVisible, closeOnOutsideClick],
				([$isVisible, $closeOnOutsideClick]) => {
					unsubModal();
					unsubEscape();
					unsubFocusTrap();
					if (!$isVisible) return;

					unsubModal = useModal(node, {
						closeOnInteractOutside: $closeOnOutsideClick,
						onClose: handleClose,
						shouldCloseOnInteractOutside(e) {
							onOutsideClick.get()?.(e);
							if (e.defaultPrevented) return false;
							return true;
						},
					}).destroy;

					unsubEscape = useEscapeKeydown(node, {
						handler: handleClose,
						behaviorType: escapeBehavior,
					}).destroy;

					unsubFocusTrap = useFocusTrap(node, { fallbackFocus: node }).destroy;
				}
			);
>>>>>>> f15cd300

			return {
				destroy: () => {
					unsubScroll();
					unsubDerived();
					unsubModal();
					unsubEscape();
					unsubFocusTrap();
				},
			};
		},
	});

	const portalled = makeElement(name('portalled'), {
		stores: portal,
		returned: ($portal) =>
			({
				'data-portal': portalAttr($portal),
			} as const),
		action: (node: HTMLElement) => {
			const unsubPortal = effect([portal], ([$portal]) => {
				if ($portal === null) return noop;
				const portalDestination = getPortalDestination(node, $portal);
				if (portalDestination === null) return noop;
				return usePortal(node, portalDestination).destroy;
			});

			return {
				destroy() {
					unsubPortal();
				},
			};
		},
	});

	const title = makeElement(name('title'), {
		stores: [ids.title],
		returned: ([$titleId]) =>
			({
				id: $titleId,
			} as const),
	});

	const description = makeElement(name('description'), {
		stores: [ids.description],
		returned: ([$descriptionId]) =>
			({
				id: $descriptionId,
			} as const),
	});

	const close = makeElement(name('close'), {
		returned: () =>
			({
				type: 'button',
			} as const),
		action: (node: HTMLElement): MeltActionReturn<DialogEvents['close']> => {
			const unsub = executeCallbacks(
				addMeltEventListener(node, 'click', () => {
					handleClose();
				}),
				addMeltEventListener(node, 'keydown', (e) => {
					if (e.key !== kbd.SPACE && e.key !== kbd.ENTER) return;
					e.preventDefault();
					handleClose();
				})
			);

			return {
				destroy: unsub,
			};
		},
	});

	effect([open, preventScroll], ([$open, $preventScroll]) => {
		if (!isBrowser) return;

		if ($preventScroll && $open) unsubScroll = removeScroll();

		if ($open) {
			const contentEl = document.getElementById(ids.content.get());
			handleFocus({ prop: openFocus.get(), defaultEl: contentEl });
		}

		return () => {
			// we only want to remove the scroll lock if the dialog is not forced visible
			// otherwise the scroll removal is handled in the `destroy` of the `content` builder
			if (!forceVisible.get()) {
				unsubScroll();
			}
		};
	});

	effect(
		open,
		($open) => {
			if (!isBrowser || $open) return;
			handleFocus({
				prop: closeFocus.get(),
				defaultEl: activeTrigger.get(),
			});
		},
		{ skipFirstRun: true }
	);

	return {
		ids,
		elements: {
			content,
			trigger,
			title,
			description,
			overlay,
			close,
			portalled,
		},
		states: {
			open,
		},
		options,
	};
}<|MERGE_RESOLUTION|>--- conflicted
+++ resolved
@@ -39,13 +39,8 @@
 
 const defaults = {
 	preventScroll: true,
-<<<<<<< HEAD
-	closeOnEscape: true,
+	escapeBehavior: 'close',
 	clickOutsideBehavior: 'close',
-=======
-	escapeBehavior: 'close',
-	closeOnOutsideClick: true,
->>>>>>> f15cd300
 	role: 'dialog',
 	defaultOpen: false,
 	portal: undefined,
@@ -65,13 +60,8 @@
 
 	const {
 		preventScroll,
-<<<<<<< HEAD
-		closeOnEscape,
+		escapeBehavior,
 		clickOutsideBehavior,
-=======
-		escapeBehavior,
-		closeOnOutsideClick,
->>>>>>> f15cd300
 		role,
 		portal,
 		forceVisible,
@@ -168,8 +158,7 @@
 			let unsubModal = noop;
 			let unsubFocusTrap = noop;
 
-<<<<<<< HEAD
-			const unsubDerived = effect([isVisible, closeOnEscape], ([$isVisible, $closeOnEscape]) => {
+			const unsubDerived = effect([isVisible], ([$isVisible]) => {
 				unsubModal();
 				unsubEscape();
 				unsubFocusTrap();
@@ -187,39 +176,11 @@
 
 				unsubEscape = useEscapeKeydown(node, {
 					handler: handleClose,
-					enabled: $closeOnEscape,
+					behaviorType: escapeBehavior,
 				}).destroy;
 
 				unsubFocusTrap = useFocusTrap(node, { fallbackFocus: node }).destroy;
 			});
-=======
-			const unsubDerived = effect(
-				[isVisible, closeOnOutsideClick],
-				([$isVisible, $closeOnOutsideClick]) => {
-					unsubModal();
-					unsubEscape();
-					unsubFocusTrap();
-					if (!$isVisible) return;
-
-					unsubModal = useModal(node, {
-						closeOnInteractOutside: $closeOnOutsideClick,
-						onClose: handleClose,
-						shouldCloseOnInteractOutside(e) {
-							onOutsideClick.get()?.(e);
-							if (e.defaultPrevented) return false;
-							return true;
-						},
-					}).destroy;
-
-					unsubEscape = useEscapeKeydown(node, {
-						handler: handleClose,
-						behaviorType: escapeBehavior,
-					}).destroy;
-
-					unsubFocusTrap = useFocusTrap(node, { fallbackFocus: node }).destroy;
-				}
-			);
->>>>>>> f15cd300
 
 			return {
 				destroy: () => {
