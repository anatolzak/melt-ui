--- conflicted
+++ resolved
@@ -2,11 +2,8 @@
 import type { BuilderReturn } from '$lib/internal/types.js';
 import type { Writable } from 'svelte/store';
 import type { DialogIdParts, createDialog } from './create.js';
-<<<<<<< HEAD
 import type { ClickOutsideBehaviorType } from '$lib/internal/actions/index.js';
-=======
 import type { EscapeBehaviorType } from '$lib/internal/actions/index.js';
->>>>>>> f15cd300
 export type { DialogComponentEvents } from './events.js';
 export type CreateDialogProps = {
 	/**
