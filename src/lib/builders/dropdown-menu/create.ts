--- conflicted
+++ resolved
@@ -11,13 +11,8 @@
 		placement: 'bottom',
 	},
 	preventScroll: true,
-<<<<<<< HEAD
-	closeOnEscape: true,
+	escapeBehavior: 'close',
 	clickOutsideBehavior: 'close',
-=======
-	escapeBehavior: 'close',
-	closeOnOutsideClick: true,
->>>>>>> f15cd300
 	portal: undefined,
 	loop: false,
 	dir: 'ltr',
