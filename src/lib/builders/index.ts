--- conflicted
+++ resolved
@@ -14,9 +14,6 @@
 export * from './tooltip';
 export * from './pagination';
 export * from './toolbar';
-<<<<<<< HEAD
 export * from './avatar';
-=======
 export * from './label';
-export * from './separator';
->>>>>>> de335f37
+export * from './separator';