--- conflicted
+++ resolved
@@ -177,13 +177,8 @@
 			let unsubPopper = noop;
 
 			const unsubDerived = effect(
-<<<<<<< HEAD
-				[isVisible, activeTrigger, positioning, portal, closeOnEscape],
-				([$isVisible, $activeTrigger, $positioning, $portal, $closeOnEscape]) => {
-=======
-				[isVisible, activeTrigger, positioning, closeOnOutsideClick, portal],
-				([$isVisible, $activeTrigger, $positioning, $closeOnOutsideClick, $portal]) => {
->>>>>>> f15cd300
+				[isVisible, activeTrigger, positioning, portal],
+				([$isVisible, $activeTrigger, $positioning, $portal]) => {
 					unsubPopper();
 					if (!$isVisible || !$activeTrigger) return;
 
