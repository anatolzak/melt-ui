import { usePopper } from '$lib/internal/actions/index.js';
import {
	FIRST_LAST_KEYS,
	addHighlight,
	addMeltEventListener,
	back,
	createClickOutsideIgnore,
	createElHelpers,
	createTypeaheadSearch,
	derivedVisible,
	disabledAttr,
	effect,
	executeCallbacks,
	forward,
	generateId,
	getOptions,
	getPortalDestination,
	isBrowser,
	isElement,
	isElementDisabled,
	isHTMLButtonElement,
	isHTMLElement,
	isHTMLInputElement,
	isObject,
	kbd,
	last,
	makeElement,
	next,
	noop,
	omit,
	overridable,
	prev,
	removeHighlight,
	removeScroll,
	stripValues,
	styleToString,
	toWritableStores,
	toggle,
	withGet,
} from '$lib/internal/helpers/index.js';
import type { Defaults, MeltActionReturn } from '$lib/internal/types.js';
import { dequal as deepEqual } from 'dequal';
import { tick } from 'svelte';
import { derived, get, readonly, writable, type Readable } from 'svelte/store';
import { generateIds } from '../../internal/helpers/id.js';
import { createHiddenInput } from '../hidden-input/create.js';
import { createLabel } from '../label/create.js';
import type { ListboxEvents } from './events.js';
import type {
	CreateListboxProps,
	ListboxOption,
	ListboxOptionProps,
	ListboxSelected,
} from './types.js';

// prettier-ignore
export const INTERACTION_KEYS = [kbd.ARROW_LEFT, kbd.ESCAPE, kbd.ARROW_RIGHT, kbd.SHIFT, kbd.CAPS_LOCK, kbd.CONTROL, kbd.ALT, kbd.META, kbd.ENTER, kbd.F1, kbd.F2, kbd.F3, kbd.F4, kbd.F5, kbd.F6, kbd.F7, kbd.F8, kbd.F9, kbd.F10, kbd.F11, kbd.F12];

const defaults = {
	positioning: {
		placement: 'bottom',
		sameWidth: true,
	},
	scrollAlignment: 'nearest',
	loop: true,
	defaultOpen: false,
	clickOutsideBehavior: 'close',
	preventScroll: true,
	escapeBehavior: 'close',
	forceVisible: false,
	portal: undefined,
	builder: 'listbox',
	disabled: false,
	required: false,
	name: undefined,
	typeahead: true,
	highlightOnHover: true,
	onOutsideClick: undefined,
	preventTextSelectionOverflow: true,
} satisfies Defaults<CreateListboxProps<unknown>>;

export const listboxIdParts = ['trigger', 'menu', 'label'] as const;
export type ListboxIdParts = typeof listboxIdParts;

type ListboxParts =
	| 'trigger'
	| 'menu'
	| 'item'
	| 'label'
	| 'option'
	| 'group'
	| 'group-label'
	| 'hidden-input'
	| 'arrow';

/**
 * Creates an ARIA-1.2-compliant listbox.
 *
 * @TODO multi-select using `tags-input` builder?
 */
export function createListbox<
	Value,
	Multiple extends boolean = false,
	// eslint-disable-next-line @typescript-eslint/no-explicit-any
	S extends ListboxSelected<Multiple, Value> = ListboxSelected<Multiple, Value>
>(props?: CreateListboxProps<Value, Multiple, S>) {
	const withDefaults = { ...defaults, ...props } satisfies CreateListboxProps<Value, Multiple, S>;

	// Trigger element for the popper portal. This will be our input element.
	const activeTrigger = withGet(writable<HTMLElement | null>(null));
	// The currently highlighted menu item.
	const highlightedItem = withGet(writable<HTMLElement | null>(null));

	const selectedWritable =
		withDefaults.selected ?? writable<S | undefined>(withDefaults.defaultSelected);

	const selected = overridable(selectedWritable, withDefaults?.onSelectedChange);

	const highlighted = derived(highlightedItem, ($highlightedItem) =>
		$highlightedItem ? getOptionProps($highlightedItem) : undefined
	) as Readable<ListboxOption<Value> | undefined>;

	// Either the provided open store or a store with the default open value
	const openWritable = withDefaults.open ?? writable(withDefaults.defaultOpen);
	// The overridable open store which is the source of truth for the open state.
	const open = overridable(openWritable, withDefaults?.onOpenChange);

	const options = toWritableStores({
		...omit(withDefaults, 'open', 'defaultOpen', 'builder', 'ids'),
		multiple: withDefaults.multiple ?? (false as Multiple),
	});

	const {
		scrollAlignment,
		loop,
<<<<<<< HEAD
		clickOutsideBehavior,
		closeOnEscape,
=======
		closeOnOutsideClick,
		escapeBehavior,
>>>>>>> f15cd300
		preventScroll,
		portal,
		forceVisible,
		positioning,
		multiple,
		arrowSize,
		disabled,
		required,
		typeahead,
		name: nameProp,
		highlightOnHover,
		onOutsideClick,
		preventTextSelectionOverflow,
	} = options;
	const { name, selector } = createElHelpers<ListboxParts>(withDefaults.builder);

	const ids = toWritableStores({ ...generateIds(listboxIdParts), ...withDefaults.ids });

	const { handleTypeaheadSearch } = createTypeaheadSearch({
		onMatch: (element) => {
			highlightedItem.set(element);
			element.scrollIntoView({ block: scrollAlignment.get() });
		},
		getCurrentItem() {
			return highlightedItem.get();
		},
	});

	/** ------- */
	/** HELPERS */
	/** ------- */
	function getOptionProps(el: HTMLElement): ListboxOptionProps<Value> {
		const value = el.getAttribute('data-value');
		const label = el.getAttribute('data-label');
		const disabled = el.hasAttribute('data-disabled');

		return {
			value: value ? JSON.parse(value) : value,
			label: label ?? el.textContent ?? undefined,
			disabled: disabled ? true : false,
		};
	}

	const setOption = (newOption: ListboxOption<Value>) => {
		selected.update(($option) => {
			const $multiple = multiple.get();
			if ($multiple) {
				const optionArr = Array.isArray($option) ? [...$option] : [];
				return toggle(newOption, optionArr, (itemA, itemB) =>
					deepEqual(itemA.value, itemB.value)
				) as S;
			}
			return newOption as S;
		});
	};

	/**
	 * Selects an item from the menu
	 * @param index array index of the item to select.
	 */
	function selectItem(item: HTMLElement) {
		const props = getOptionProps(item);

		setOption(props);
	}

	/**
	 * Opens the menu, sets the active trigger, and highlights
	 * the selected item (if one exists). It also optionally accepts the current
	 * open state to prevent unnecessary updates if we know the menu is already open.
	 */
	async function openMenu() {
		open.set(true);

		// Wait a tick for the menu to open then highlight the selected item.
		await tick();

		const menuElement = document.getElementById(ids.menu.get());
		if (!isHTMLElement(menuElement)) return;

		const selectedItem = menuElement.querySelector('[aria-selected=true]');
		if (!isHTMLElement(selectedItem)) return;
		highlightedItem.set(selectedItem);
	}

	/** Closes the menu & clears the active trigger */
	function closeMenu() {
		open.set(false);
		highlightedItem.set(null);
	}

	/**
	 * To properly anchor the popper to the input/trigger, we need to ensure both
	 * the open state is true and the activeTrigger is not null. This helper store's
	 * value is true when both of these conditions are met and keeps the code tidy.
	 */
	const isVisible = derivedVisible({ open, forceVisible, activeTrigger });

	/* ------ */
	/* STATES */
	/* ------ */

	/**
	 * Determines if a given item is selected.
	 * This is useful for displaying additional markup on the selected item.
	 */
	const isSelected = derived([selected], ([$selected]) => {
		return (value: Value) => {
			if (Array.isArray($selected)) {
				return $selected.some((o) => deepEqual(o.value, value));
			}
			if (isObject(value)) {
				return deepEqual($selected?.value, stripValues(value, undefined, true));
			}
			return deepEqual($selected?.value, value);
		};
	});

	/**
	 * Determines if a given item is highlighted.
	 * This is useful for displaying additional markup on the highlighted item.
	 */
	const isHighlighted = derived([highlighted], ([$value]) => {
		return (item: Value) => {
			return deepEqual($value?.value, item);
		};
	});

	/* -------- */
	/* ELEMENTS */
	/* -------- */

	/** Action and attributes for the text input. */
	const trigger = makeElement(name('trigger'), {
		stores: [open, highlightedItem, disabled, ids.menu, ids.trigger, ids.label],
		returned: ([$open, $highlightedItem, $disabled, $menuId, $triggerId, $labelId]) => {
			return {
				'aria-activedescendant': $highlightedItem?.id,
				'aria-autocomplete': 'list',
				'aria-controls': $menuId,
				'aria-expanded': $open,
				'aria-labelledby': $labelId,
				// autocomplete: 'off',
				id: $triggerId,
				role: 'combobox',
				disabled: disabledAttr($disabled),
				type: withDefaults.builder === 'select' ? 'button' : undefined,
			} as const;
		},
		action: (node: HTMLElement): MeltActionReturn<ListboxEvents['trigger']> => {
			activeTrigger.set(node);
			const isInput = isHTMLInputElement(node);

			const unsubscribe = executeCallbacks(
				addMeltEventListener(node, 'click', () => {
					node.focus(); // Fix for safari not adding focus on trigger
					const $open = open.get();
					if ($open) {
						closeMenu();
					} else {
						openMenu();
					}
				}),
				// Handle all input key events including typing, meta, and navigation.
				addMeltEventListener(node, 'keydown', (e) => {
					const $open = open.get();
					/**
					 * When the menu is closed...
					 */
					if (!$open) {
						// Pressing one of the interaction keys shouldn't open the menu.
						if (INTERACTION_KEYS.includes(e.key)) {
							return;
						}

						// Tab should not open the menu.
						if (e.key === kbd.TAB) {
							return;
						}

						// Pressing backspace when the input is blank shouldn't open the menu.
						if (e.key === kbd.BACKSPACE && isInput && node.value === '') {
							return;
						}

						// Clicking space on a button triggers a click event. We don't want to
						// open the menu in this case, and we let the click handler handle it.
						if (e.key === kbd.SPACE && isHTMLButtonElement(node)) {
							return;
						}

						// All other events should open the menu.
						openMenu();

						tick().then(() => {
							const $selectedItem = selected.get();
							if ($selectedItem) return;

							const menuEl = document.getElementById(ids.menu.get());
							if (!isHTMLElement(menuEl)) return;

							const enabledItems = Array.from(
								menuEl.querySelectorAll(
									`${selector('item')}:not([data-disabled]):not([data-hidden])`
								)
							).filter((item): item is HTMLElement => isHTMLElement(item));

							if (!enabledItems.length) return;

							if (e.key === kbd.ARROW_DOWN) {
								highlightedItem.set(enabledItems[0]);
								enabledItems[0].scrollIntoView({ block: scrollAlignment.get() });
							} else if (e.key === kbd.ARROW_UP) {
								highlightedItem.set(last(enabledItems));
								last(enabledItems).scrollIntoView({ block: scrollAlignment.get() });
							}
						});
					}
					/**
					 * When the menu is open...
					 */
					// Pressing `esc` should close the menu.
					if (e.key === kbd.TAB) {
						closeMenu();
						return;
					}
					// Pressing enter with a highlighted item should select it.
					if (
						(e.key === kbd.ENTER && !e.isComposing) ||
						(e.key === kbd.SPACE && isHTMLButtonElement(node))
					) {
						e.preventDefault();
						const $highlightedItem = highlightedItem.get();
						if ($highlightedItem) {
							selectItem($highlightedItem);
						}
						if (!multiple.get()) {
							closeMenu();
						}
					}
					// Pressing Alt + Up should close the menu.
					if (e.key === kbd.ARROW_UP && e.altKey) {
						closeMenu();
					}

					// Navigation (up, down, etc.) should change the highlighted item.
					if (FIRST_LAST_KEYS.includes(e.key)) {
						e.preventDefault();
						// Get all the menu items.
						const menuElement = document.getElementById(ids.menu.get());
						if (!isHTMLElement(menuElement)) return;
						const itemElements = getOptions(menuElement);
						if (!itemElements.length) return;
						// Disabled items can't be highlighted. Skip them.
						const candidateNodes = itemElements.filter(
							(opt) => !isElementDisabled(opt) && opt.dataset.hidden === undefined
						);
						// Get the index of the currently highlighted item.
						const $currentItem = highlightedItem.get();
						const currentIndex = $currentItem ? candidateNodes.indexOf($currentItem) : -1;
						// Find the next menu item to highlight.
						const $loop = loop.get();
						const $scrollAlignment = scrollAlignment.get();
						let nextItem: HTMLElement;
						switch (e.key) {
							case kbd.ARROW_DOWN:
								nextItem = next(candidateNodes, currentIndex, $loop);
								break;
							case kbd.ARROW_UP:
								nextItem = prev(candidateNodes, currentIndex, $loop);
								break;
							case kbd.PAGE_DOWN:
								nextItem = forward(candidateNodes, currentIndex, 10, $loop);
								break;
							case kbd.PAGE_UP:
								nextItem = back(candidateNodes, currentIndex, 10, $loop);
								break;
							case kbd.HOME:
								nextItem = candidateNodes[0];
								break;
							case kbd.END:
								nextItem = last(candidateNodes);
								break;
							default:
								return;
						}
						// Highlight the new item and scroll it into view.
						highlightedItem.set(nextItem);
						nextItem?.scrollIntoView({ block: $scrollAlignment });
					} else if (typeahead.get()) {
						const menuEl = document.getElementById(ids.menu.get());
						if (!isHTMLElement(menuEl)) return;

						handleTypeaheadSearch(e.key, getOptions(menuEl));
					}
				})
			);

			return {
				destroy() {
					activeTrigger.set(null);
					unsubscribe();
				},
			};
		},
	});

	/**
	 * Action and attributes for the menu element.
	 */
	const menu = makeElement(name('menu'), {
		stores: [isVisible, ids.menu],
		returned: ([$isVisible, $menuId]) => {
			return {
				hidden: $isVisible ? undefined : true,
				id: $menuId,
				role: 'listbox',
				style: $isVisible ? undefined : styleToString({ display: 'none' }),
			} as const;
		},
		action: (node: HTMLElement): MeltActionReturn<ListboxEvents['menu']> => {
			let unsubPopper = noop;
			const unsubscribe = executeCallbacks(
				// Bind the popper portal to the input element.
				effect(
					[isVisible, portal, positioning, activeTrigger],
					([$isVisible, $portal, $positioning, $activeTrigger]) => {
						unsubPopper();

						if (!$isVisible || !$activeTrigger) return;

						tick().then(() => {
							unsubPopper();
							const ignoreHandler = createClickOutsideIgnore(ids.trigger.get());

							unsubPopper = usePopper(node, {
								anchorElement: $activeTrigger,
								open,
								options: {
									floating: $positioning,
									focusTrap: null,
									modal: {
										clickOutsideBehavior,
										onClose: closeMenu,
										shouldCloseOnInteractOutside: (e) => {
											onOutsideClick.get()?.(e);
											if (e.defaultPrevented) return false;
											const target = e.target;
											if (!isElement(target)) return false;
											if (target === $activeTrigger || $activeTrigger.contains(target)) {
												return false;
											}
											// return opposite of the result of the ignoreHandler
											if (ignoreHandler(e)) return false;
											return true;
										},
									},

									escapeKeydown: { handler: closeMenu, behaviorType: escapeBehavior },
									portal: getPortalDestination(node, $portal),
									preventTextSelectionOverflow: { enabled: preventTextSelectionOverflow },
								},
							}).destroy;
						});
					}
				)
			);
			return {
				destroy: () => {
					unsubscribe();
					unsubPopper();
				},
			};
		},
	});

	// Use our existing label builder to create a label for the listbox input.
	const {
		elements: { root: labelBuilder },
	} = createLabel();
	const { action: labelAction } = get(labelBuilder);

	const label = makeElement(name('label'), {
		stores: [ids.label, ids.trigger],
		returned: ([$labelId, $triggerId]) => {
			return {
				id: $labelId,
				for: $triggerId,
			} as const;
		},
		action: labelAction,
	});

	const option = makeElement(name('option'), {
		stores: [isSelected],
		returned:
			([$isSelected]) =>
			(props: ListboxOptionProps<Value>) => {
				const selected = $isSelected(props.value);

				return {
					'data-value': JSON.stringify(props.value),
					'data-label': props.label,
					'data-disabled': disabledAttr(props.disabled),
					'aria-disabled': props.disabled ? true : undefined,
					'aria-selected': selected,
					'data-selected': selected ? '' : undefined,
					id: generateId(),
					role: 'option',
				} as const;
			},
		action: (node: HTMLElement): MeltActionReturn<ListboxEvents['item']> => {
			const unsubscribe = executeCallbacks(
				addMeltEventListener(node, 'click', (e) => {
					// If the item is disabled, `preventDefault` to stop the input losing focus.
					if (isElementDisabled(node)) {
						e.preventDefault();
						return;
					}
					// Otherwise, select the item and close the menu.
					selectItem(node);
					if (!multiple.get()) {
						closeMenu();
					}
				}),
				effect(highlightOnHover, ($highlightOnHover) => {
					if (!$highlightOnHover) return;
					const unsub = executeCallbacks(
						addMeltEventListener(node, 'mouseover', () => {
							highlightedItem.set(node);
						}),
						addMeltEventListener(node, 'mouseleave', () => {
							highlightedItem.set(null);
						})
					);

					return unsub;
				})
			);

			return { destroy: unsubscribe };
		},
	});

	const group = makeElement(name('group'), {
		returned: () => {
			return (groupId: string) =>
				({
					role: 'group',
					'aria-labelledby': groupId,
				} as const);
		},
	});

	const groupLabel = makeElement(name('group-label'), {
		returned: () => {
			return (groupId: string) =>
				({
					id: groupId,
				} as const);
		},
	});

	const hiddenInput = createHiddenInput({
		value: derived([selected], ([$selected]) => {
			const value = Array.isArray($selected) ? $selected.map((o) => o.value) : $selected?.value;
			return typeof value === 'string' ? value : JSON.stringify(value);
		}),
		name: readonly(nameProp),
		required,
		prefix: withDefaults.builder,
	});

	const arrow = makeElement(name('arrow'), {
		stores: arrowSize,
		returned: ($arrowSize) =>
			({
				'data-arrow': true,
				style: styleToString({
					position: 'absolute',
					width: `var(--arrow-size, ${$arrowSize}px)`,
					height: `var(--arrow-size, ${$arrowSize}px)`,
				}),
			} as const),
	});

	/* ------------------- */
	/* LIFECYCLE & EFFECTS */
	/* ------------------- */

	/**
	 * Handles moving the `data-highlighted` attribute between items when
	 * the user moves their pointer or navigates with their keyboard.
	 */
	effect([highlightedItem], ([$highlightedItem]) => {
		if (!isBrowser) return;
		const menuElement = document.getElementById(ids.menu.get());
		if (!isHTMLElement(menuElement)) return;
		getOptions(menuElement).forEach((node) => {
			if (node === $highlightedItem) {
				addHighlight(node);
			} else {
				removeHighlight(node);
			}
		});
	});

	effect([open, preventScroll], ([$open, $preventScroll]) => {
		if (!isBrowser || !$open || !$preventScroll) return;
		return removeScroll();
	});

	return {
		ids,
		elements: {
			trigger,
			group,
			option,
			menu,
			groupLabel,
			label,
			hiddenInput,
			arrow,
		},
		states: {
			open,
			selected,
			highlighted,
			highlightedItem,
		},
		helpers: {
			isSelected,
			isHighlighted,
			closeMenu,
		},
		options,
	};
}<|MERGE_RESOLUTION|>--- conflicted
+++ resolved
@@ -133,13 +133,8 @@
 	const {
 		scrollAlignment,
 		loop,
-<<<<<<< HEAD
 		clickOutsideBehavior,
-		closeOnEscape,
-=======
-		closeOnOutsideClick,
 		escapeBehavior,
->>>>>>> f15cd300
 		preventScroll,
 		portal,
 		forceVisible,
