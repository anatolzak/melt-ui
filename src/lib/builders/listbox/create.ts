--- conflicted
+++ resolved
@@ -501,17 +501,11 @@
 										if (ignoreHandler(e)) return false;
 										return true;
 									},
-<<<<<<< HEAD
-=======
-
-									escapeKeydown: null,
-									portal: getPortalDestination(node, $portal),
-									preventTextSelectionOverflow: { enabled: preventTextSelectionOverflow },
->>>>>>> 3c5277a7
 								},
 
 								escapeKeydown: null,
 								portal: getPortalDestination(node, $portal),
+								preventTextSelectionOverflow: { enabled: preventTextSelectionOverflow },
 							},
 						}).destroy;
 					});
