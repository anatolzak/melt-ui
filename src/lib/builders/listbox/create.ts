import { useEscapeKeydown, usePopper } from '$lib/internal/actions/index.js';
import {
	FIRST_LAST_KEYS,
	addHighlight,
	addMeltEventListener,
	back,
	createClickOutsideIgnore,
	createElHelpers,
	createTypeaheadSearch,
	derivedVisible,
	disabledAttr,
	effect,
	executeCallbacks,
	forward,
	generateId,
	getOptions,
	getPortalDestination,
	isBrowser,
	isElement,
	isElementDisabled,
	isHTMLButtonElement,
	isHTMLElement,
	isHTMLInputElement,
	isObject,
	kbd,
	last,
	makeElement,
	next,
	noop,
	omit,
	overridable,
	prev,
	removeHighlight,
	removeScroll,
	stripValues,
	styleToString,
	toWritableStores,
	toggle,
	withGet,
} from '$lib/internal/helpers/index.js';
import type { Defaults, MeltActionReturn } from '$lib/internal/types.js';
import { dequal as deepEqual } from 'dequal';
import { tick } from 'svelte';
import { derived, get, readonly, writable, type Readable } from 'svelte/store';
import { generateIds } from '../../internal/helpers/id.js';
import { createHiddenInput } from '../hidden-input/create.js';
import { createLabel } from '../label/create.js';
import type { ListboxEvents } from './events.js';
import type {
	CreateListboxProps,
	ListboxOption,
	ListboxOptionProps,
	ListboxSelected,
} from './types.js';

// prettier-ignore
export const INTERACTION_KEYS = [kbd.ARROW_LEFT, kbd.ESCAPE, kbd.ARROW_RIGHT, kbd.SHIFT, kbd.CAPS_LOCK, kbd.CONTROL, kbd.ALT, kbd.META, kbd.ENTER, kbd.F1, kbd.F2, kbd.F3, kbd.F4, kbd.F5, kbd.F6, kbd.F7, kbd.F8, kbd.F9, kbd.F10, kbd.F11, kbd.F12];

const defaults = {
	positioning: {
		placement: 'bottom',
		sameWidth: true,
	},
	scrollAlignment: 'nearest',
	loop: true,
	defaultOpen: false,
	closeOnOutsideClick: true,
	preventScroll: true,
	closeOnEscape: true,
	forceVisible: false,
	portal: undefined,
	builder: 'listbox',
	disabled: false,
	required: false,
	name: undefined,
	typeahead: true,
	highlightOnHover: true,
	onOutsideClick: undefined,
} satisfies Defaults<CreateListboxProps<unknown>>;

export const listboxIdParts = ['trigger', 'menu', 'label'] as const;
export type ListboxIdParts = typeof listboxIdParts;

type ListboxParts =
	| 'trigger'
	| 'menu'
	| 'item'
	| 'label'
	| 'option'
	| 'group'
	| 'group-label'
	| 'hidden-input'
	| 'arrow';

/**
 * Creates an ARIA-1.2-compliant listbox.
 *
 * @TODO multi-select using `tags-input` builder?
 */
export function createListbox<
	Value,
	Multiple extends boolean = false,
	// eslint-disable-next-line @typescript-eslint/no-explicit-any
	S extends ListboxSelected<Multiple, Value> = ListboxSelected<Multiple, Value>
>(props?: CreateListboxProps<Value, Multiple, S>) {
	const withDefaults = { ...defaults, ...props } satisfies CreateListboxProps<Value, Multiple, S>;

	// Trigger element for the popper portal. This will be our input element.
	const activeTrigger = withGet(writable<HTMLElement | null>(null));
	// The currently highlighted menu item.
	const highlightedItem = withGet(writable<HTMLElement | null>(null));

	const selectedWritable =
		withDefaults.selected ?? writable<S | undefined>(withDefaults.defaultSelected);

	const selected = overridable(selectedWritable, withDefaults?.onSelectedChange);

	const highlighted = derived(highlightedItem, ($highlightedItem) =>
		$highlightedItem ? getOptionProps($highlightedItem) : undefined
	) as Readable<ListboxOption<Value> | undefined>;

	// Either the provided open store or a store with the default open value
	const openWritable = withDefaults.open ?? writable(withDefaults.defaultOpen);
	// The overridable open store which is the source of truth for the open state.
	const open = overridable(openWritable, withDefaults?.onOpenChange);

	const options = toWritableStores({
		...omit(withDefaults, 'open', 'defaultOpen', 'builder', 'ids'),
		multiple: withDefaults.multiple ?? (false as Multiple),
	});

	const {
		scrollAlignment,
		loop,
		closeOnOutsideClick,
		closeOnEscape,
		preventScroll,
		portal,
		forceVisible,
		positioning,
		multiple,
		arrowSize,
		disabled,
		required,
		typeahead,
		name: nameProp,
		highlightOnHover,
		onOutsideClick,
	} = options;
	const { name, selector } = createElHelpers<ListboxParts>(withDefaults.builder);

	const ids = toWritableStores({ ...generateIds(listboxIdParts), ...withDefaults.ids });

	const { handleTypeaheadSearch } = createTypeaheadSearch({
		onMatch: (element) => {
			highlightedItem.set(element);
			element.scrollIntoView({ block: scrollAlignment.get() });
		},
		getCurrentItem() {
			return highlightedItem.get();
		},
	});

	/** ------- */
	/** HELPERS */
	/** ------- */
	function getOptionProps(el: HTMLElement): ListboxOptionProps<Value> {
		const value = el.getAttribute('data-value');
		const label = el.getAttribute('data-label');
		const disabled = el.hasAttribute('data-disabled');

		return {
			value: value ? JSON.parse(value) : value,
			label: label ?? el.textContent ?? undefined,
			disabled: disabled ? true : false,
		};
	}

	const setOption = (newOption: ListboxOption<Value>) => {
		selected.update(($option) => {
			const $multiple = multiple.get();
			if ($multiple) {
				const optionArr = Array.isArray($option) ? [...$option] : [];
				return toggle(newOption, optionArr, (itemA, itemB) =>
					deepEqual(itemA.value, itemB.value)
				) as S;
			}
			return newOption as S;
		});
	};

	/**
	 * Selects an item from the menu
	 * @param index array index of the item to select.
	 */
	function selectItem(item: HTMLElement) {
		const props = getOptionProps(item);

		setOption(props);
	}

	/**
	 * Opens the menu, sets the active trigger, and highlights
	 * the selected item (if one exists). It also optionally accepts the current
	 * open state to prevent unnecessary updates if we know the menu is already open.
	 */
	async function openMenu() {
		open.set(true);

		// Wait a tick for the menu to open then highlight the selected item.
		await tick();

		const menuElement = document.getElementById(ids.menu.get());
		if (!isHTMLElement(menuElement)) return;

		const selectedItem = menuElement.querySelector('[aria-selected=true]');
		if (!isHTMLElement(selectedItem)) return;
		highlightedItem.set(selectedItem);
	}

	/** Closes the menu & clears the active trigger */
	function closeMenu() {
		open.set(false);
		highlightedItem.set(null);
	}

	/**
	 * To properly anchor the popper to the input/trigger, we need to ensure both
	 * the open state is true and the activeTrigger is not null. This helper store's
	 * value is true when both of these conditions are met and keeps the code tidy.
	 */
	const isVisible = derivedVisible({ open, forceVisible, activeTrigger });

	/* ------ */
	/* STATES */
	/* ------ */

	/**
	 * Determines if a given item is selected.
	 * This is useful for displaying additional markup on the selected item.
	 */
	const isSelected = derived([selected], ([$selected]) => {
		return (value: Value) => {
			if (Array.isArray($selected)) {
				return $selected.some((o) => deepEqual(o.value, value));
			}
			if (isObject(value)) {
				return deepEqual($selected?.value, stripValues(value, undefined, true));
			}
			return deepEqual($selected?.value, value);
		};
	});

	/**
	 * Determines if a given item is highlighted.
	 * This is useful for displaying additional markup on the highlighted item.
	 */
	const isHighlighted = derived([highlighted], ([$value]) => {
		return (item: Value) => {
			return deepEqual($value?.value, item);
		};
	});

	/* -------- */
	/* ELEMENTS */
	/* -------- */

	/** Action and attributes for the text input. */
	const trigger = makeElement(name('trigger'), {
		stores: [open, highlightedItem, disabled, ids.menu, ids.trigger, ids.label],
		returned: ([$open, $highlightedItem, $disabled, $menuId, $triggerId, $labelId]) => {
			return {
				'aria-activedescendant': $highlightedItem?.id,
				'aria-autocomplete': 'list',
				'aria-controls': $menuId,
				'aria-expanded': $open,
				'aria-labelledby': $labelId,
				// autocomplete: 'off',
				id: $triggerId,
				role: 'combobox',
				disabled: disabledAttr($disabled),
				type: withDefaults.builder === 'select' ? 'button' : undefined,
			} as const;
		},
		action: (node: HTMLElement): MeltActionReturn<ListboxEvents['trigger']> => {
			activeTrigger.set(node);
			const isInput = isHTMLInputElement(node);

			const unsubscribe = executeCallbacks(
				addMeltEventListener(node, 'click', () => {
					node.focus(); // Fix for safari not adding focus on trigger
					const $open = open.get();
					if ($open) {
						closeMenu();
					} else {
						openMenu();
					}
				}),
				// Handle all input key events including typing, meta, and navigation.
				addMeltEventListener(node, 'keydown', (e) => {
					const $open = open.get();
					/**
					 * When the menu is closed...
					 */
					if (!$open) {
						// Pressing one of the interaction keys shouldn't open the menu.
						if (INTERACTION_KEYS.includes(e.key)) {
							return;
						}

						// Tab should not open the menu.
						if (e.key === kbd.TAB) {
							return;
						}

						// Pressing backspace when the input is blank shouldn't open the menu.
						if (e.key === kbd.BACKSPACE && isInput && node.value === '') {
							return;
						}

						// Clicking space on a button triggers a click event. We don't want to
						// open the menu in this case, and we let the click handler handle it.
						if (e.key === kbd.SPACE && isHTMLButtonElement(node)) {
							return;
						}

						// All other events should open the menu.
						openMenu();

						tick().then(() => {
							const $selectedItem = selected.get();
							if ($selectedItem) return;

							const menuEl = document.getElementById(ids.menu.get());
							if (!isHTMLElement(menuEl)) return;

							const enabledItems = Array.from(
								menuEl.querySelectorAll(
									`${selector('item')}:not([data-disabled]):not([data-hidden])`
								)
							).filter((item): item is HTMLElement => isHTMLElement(item));

							if (!enabledItems.length) return;

							if (e.key === kbd.ARROW_DOWN) {
								highlightedItem.set(enabledItems[0]);
								enabledItems[0].scrollIntoView({ block: scrollAlignment.get() });
							} else if (e.key === kbd.ARROW_UP) {
								highlightedItem.set(last(enabledItems));
								last(enabledItems).scrollIntoView({ block: scrollAlignment.get() });
							}
						});
					}
					/**
					 * When the menu is open...
					 */
					// Pressing `esc` should close the menu.
					if (e.key === kbd.TAB) {
						closeMenu();
						return;
					}
					// Pressing enter with a highlighted item should select it.
					if (
						(e.key === kbd.ENTER && !e.isComposing) ||
						(e.key === kbd.SPACE && isHTMLButtonElement(node))
					) {
						e.preventDefault();
						const $highlightedItem = highlightedItem.get();
						if ($highlightedItem) {
							selectItem($highlightedItem);
						}
						if (!multiple.get()) {
							closeMenu();
						}
					}
					// Pressing Alt + Up should close the menu.
					if (e.key === kbd.ARROW_UP && e.altKey) {
						closeMenu();
					}

					// Navigation (up, down, etc.) should change the highlighted item.
					if (FIRST_LAST_KEYS.includes(e.key)) {
						e.preventDefault();
						// Get all the menu items.
						const menuElement = document.getElementById(ids.menu.get());
						if (!isHTMLElement(menuElement)) return;
						const itemElements = getOptions(menuElement);
						if (!itemElements.length) return;
						// Disabled items can't be highlighted. Skip them.
						const candidateNodes = itemElements.filter(
							(opt) => !isElementDisabled(opt) && opt.dataset.hidden === undefined
						);
						// Get the index of the currently highlighted item.
						const $currentItem = highlightedItem.get();
						const currentIndex = $currentItem ? candidateNodes.indexOf($currentItem) : -1;
						// Find the next menu item to highlight.
						const $loop = loop.get();
						const $scrollAlignment = scrollAlignment.get();
						let nextItem: HTMLElement;
						switch (e.key) {
							case kbd.ARROW_DOWN:
								nextItem = next(candidateNodes, currentIndex, $loop);
								break;
							case kbd.ARROW_UP:
								nextItem = prev(candidateNodes, currentIndex, $loop);
								break;
							case kbd.PAGE_DOWN:
								nextItem = forward(candidateNodes, currentIndex, 10, $loop);
								break;
							case kbd.PAGE_UP:
								nextItem = back(candidateNodes, currentIndex, 10, $loop);
								break;
							case kbd.HOME:
								nextItem = candidateNodes[0];
								break;
							case kbd.END:
								nextItem = last(candidateNodes);
								break;
							default:
								return;
						}
						// Highlight the new item and scroll it into view.
						highlightedItem.set(nextItem);
						nextItem?.scrollIntoView({ block: $scrollAlignment });
					} else if (typeahead.get()) {
						const menuEl = document.getElementById(ids.menu.get());
						if (!isHTMLElement(menuEl)) return;

						handleTypeaheadSearch(e.key, getOptions(menuEl));
					}
				})
			);

			let unsubEscapeKeydown = noop;

			const escape = useEscapeKeydown(node, {
				handler: closeMenu,
				enabled: derived([open, closeOnEscape], ([$open, $closeOnEscape]) => {
					return $open && $closeOnEscape;
				}),
			});
			if (escape && escape.destroy) {
				unsubEscapeKeydown = escape.destroy;
			}

			return {
				destroy() {
					activeTrigger.set(null);
					unsubscribe();
					unsubEscapeKeydown();
				},
			};
		},
	});

	/**
	 * Action and attributes for the menu element.
	 */
	const menu = makeElement(name('menu'), {
		stores: [isVisible, ids.menu],
		returned: ([$isVisible, $menuId]) => {
			return {
				hidden: $isVisible ? undefined : true,
				id: $menuId,
				role: 'listbox',
				style: $isVisible ? undefined : styleToString({ display: 'none' }),
			} as const;
		},
		action: (node: HTMLElement): MeltActionReturn<ListboxEvents['menu']> => {
			let unsubPopper = noop;
			const unsubscribe = executeCallbacks(
				// Bind the popper portal to the input element.
				effect(
					[isVisible, portal, closeOnOutsideClick, positioning, activeTrigger],
					([$isVisible, $portal, $closeOnOutsideClick, $positioning, $activeTrigger]) => {
						unsubPopper();
						if (!$isVisible || !$activeTrigger) return;
<<<<<<< HEAD
						const ignoreHandler = createClickOutsideIgnore(ids.trigger.get());
						unsubPopper = usePopper(node, {
							anchorElement: $activeTrigger,
							open,
							options: {
								floating: $positioning,
								focusTrap: null,
								modal: {
									closeOnInteractOutside: $closeOnOutsideClick,
									onClose: closeMenu,
									open: $isVisible,
									shouldCloseOnInteractOutside: (e) => {
										onOutsideClick.get()?.(e);
										if (e.defaultPrevented) return false;
										const target = e.target;
										if (!isElement(target)) return false;
										if (target === $activeTrigger || $activeTrigger.contains(target)) {
											return false;
										}
										// return opposite of the result of the ignoreHandler
										if (ignoreHandler(e)) return false;
										return true;
=======

						tick().then(() => {
							unsubPopper();
							const ignoreHandler = createClickOutsideIgnore(ids.trigger.get());

							unsubPopper = usePopper(node, {
								anchorElement: $activeTrigger,
								open,
								options: {
									floating: $positioning,
									focusTrap: null,
									modal: {
										closeOnInteractOutside: $closeOnOutsideClick,
										onClose: closeMenu,
										shouldCloseOnInteractOutside: (e) => {
											onOutsideClick.get()?.(e);
											if (e.defaultPrevented) return false;
											const target = e.target;
											if (!isElement(target)) return false;
											if (target === $activeTrigger || $activeTrigger.contains(target)) {
												return false;
											}
											// return opposite of the result of the ignoreHandler
											if (ignoreHandler(e)) return false;
											return true;
										},
>>>>>>> 98e84333
									},
								},

								escapeKeydown: null,
								portal: getPortalDestination(node, $portal),
							},
						}).destroy;
					},
					{ runAfterTick: true }
				)
			);
			return {
				destroy: () => {
					unsubscribe();
					unsubPopper();
				},
			};
		},
	});

	// Use our existing label builder to create a label for the listbox input.
	const {
		elements: { root: labelBuilder },
	} = createLabel();
	const { action: labelAction } = get(labelBuilder);

	const label = makeElement(name('label'), {
		stores: [ids.label, ids.trigger],
		returned: ([$labelId, $triggerId]) => {
			return {
				id: $labelId,
				for: $triggerId,
			} as const;
		},
		action: labelAction,
	});

	const option = makeElement(name('option'), {
		stores: [isSelected],
		returned:
			([$isSelected]) =>
			(props: ListboxOptionProps<Value>) => {
				const selected = $isSelected(props.value);

				return {
					'data-value': JSON.stringify(props.value),
					'data-label': props.label,
					'data-disabled': disabledAttr(props.disabled),
					'aria-disabled': props.disabled ? true : undefined,
					'aria-selected': selected,
					'data-selected': selected ? '' : undefined,
					id: generateId(),
					role: 'option',
				} as const;
			},
		action: (node: HTMLElement): MeltActionReturn<ListboxEvents['item']> => {
			const unsubscribe = executeCallbacks(
				addMeltEventListener(node, 'click', (e) => {
					// If the item is disabled, `preventDefault` to stop the input losing focus.
					if (isElementDisabled(node)) {
						e.preventDefault();
						return;
					}
					// Otherwise, select the item and close the menu.
					selectItem(node);
					if (!multiple.get()) {
						closeMenu();
					}
				}),
				effect(highlightOnHover, ($highlightOnHover) => {
					if (!$highlightOnHover) return;
					const unsub = executeCallbacks(
						addMeltEventListener(node, 'mouseover', () => {
							highlightedItem.set(node);
						}),
						addMeltEventListener(node, 'mouseleave', () => {
							highlightedItem.set(null);
						})
					);

					return unsub;
				})
			);

			return { destroy: unsubscribe };
		},
	});

	const group = makeElement(name('group'), {
		returned: () => {
			return (groupId: string) =>
				({
					role: 'group',
					'aria-labelledby': groupId,
				} as const);
		},
	});

	const groupLabel = makeElement(name('group-label'), {
		returned: () => {
			return (groupId: string) =>
				({
					id: groupId,
				} as const);
		},
	});

	const hiddenInput = createHiddenInput({
		value: derived([selected], ([$selected]) => {
			const value = Array.isArray($selected) ? $selected.map((o) => o.value) : $selected?.value;
			return typeof value === 'string' ? value : JSON.stringify(value);
		}),
		name: readonly(nameProp),
		required,
		prefix: withDefaults.builder,
	});

	const arrow = makeElement(name('arrow'), {
		stores: arrowSize,
		returned: ($arrowSize) =>
			({
				'data-arrow': true,
				style: styleToString({
					position: 'absolute',
					width: `var(--arrow-size, ${$arrowSize}px)`,
					height: `var(--arrow-size, ${$arrowSize}px)`,
				}),
			} as const),
	});

	/* ------------------- */
	/* LIFECYCLE & EFFECTS */
	/* ------------------- */

	/**
	 * Handles moving the `data-highlighted` attribute between items when
	 * the user moves their pointer or navigates with their keyboard.
	 */
	effect([highlightedItem], ([$highlightedItem]) => {
		if (!isBrowser) return;
		const menuElement = document.getElementById(ids.menu.get());
		if (!isHTMLElement(menuElement)) return;
		getOptions(menuElement).forEach((node) => {
			if (node === $highlightedItem) {
				addHighlight(node);
			} else {
				removeHighlight(node);
			}
		});
	});

	effect([open, preventScroll], ([$open, $preventScroll]) => {
		if (!isBrowser || !$open || !$preventScroll) return;
		return removeScroll();
	});

	return {
		ids,
		elements: {
			trigger,
			group,
			option,
			menu,
			groupLabel,
			label,
			hiddenInput,
			arrow,
		},
		states: {
			open,
			selected,
			highlighted,
			highlightedItem,
		},
		helpers: {
			isSelected,
			isHighlighted,
			closeMenu,
		},
		options,
	};
}<|MERGE_RESOLUTION|>--- conflicted
+++ resolved
@@ -475,7 +475,6 @@
 					([$isVisible, $portal, $closeOnOutsideClick, $positioning, $activeTrigger]) => {
 						unsubPopper();
 						if (!$isVisible || !$activeTrigger) return;
-<<<<<<< HEAD
 						const ignoreHandler = createClickOutsideIgnore(ids.trigger.get());
 						unsubPopper = usePopper(node, {
 							anchorElement: $activeTrigger,
@@ -486,7 +485,6 @@
 								modal: {
 									closeOnInteractOutside: $closeOnOutsideClick,
 									onClose: closeMenu,
-									open: $isVisible,
 									shouldCloseOnInteractOutside: (e) => {
 										onOutsideClick.get()?.(e);
 										if (e.defaultPrevented) return false;
@@ -498,34 +496,6 @@
 										// return opposite of the result of the ignoreHandler
 										if (ignoreHandler(e)) return false;
 										return true;
-=======
-
-						tick().then(() => {
-							unsubPopper();
-							const ignoreHandler = createClickOutsideIgnore(ids.trigger.get());
-
-							unsubPopper = usePopper(node, {
-								anchorElement: $activeTrigger,
-								open,
-								options: {
-									floating: $positioning,
-									focusTrap: null,
-									modal: {
-										closeOnInteractOutside: $closeOnOutsideClick,
-										onClose: closeMenu,
-										shouldCloseOnInteractOutside: (e) => {
-											onOutsideClick.get()?.(e);
-											if (e.defaultPrevented) return false;
-											const target = e.target;
-											if (!isElement(target)) return false;
-											if (target === $activeTrigger || $activeTrigger.contains(target)) {
-												return false;
-											}
-											// return opposite of the result of the ignoreHandler
-											if (ignoreHandler(e)) return false;
-											return true;
-										},
->>>>>>> 98e84333
 									},
 								},
 
