import { createSeparator } from '$lib/builders/index.js';
import { useEscapeKeydown, usePopper, usePortal } from '$lib/internal/actions/index.js';
import {
	FIRST_LAST_KEYS,
	SELECTION_KEYS,
	addEventListener,
	addHighlight,
	addMeltEventListener,
	makeElement,
	createElHelpers,
	createTypeaheadSearch,
	derivedVisible,
	disabledAttr,
	effect,
	executeCallbacks,
	generateIds,
	getNextFocusable,
	getPortalDestination,
	getPreviousFocusable,
	handleFocus,
	handleRovingFocus,
	isBrowser,
	isElementDisabled,
	isHTMLElement,
	kbd,
	noop,
	omit,
	overridable,
	removeHighlight,
	removeScroll,
	sleep,
	styleToString,
	toWritableStores,
	portalAttr,
} from '$lib/internal/helpers/index.js';
import type { Defaults, MeltActionReturn, TextDirection } from '$lib/internal/types.js';
import { tick } from 'svelte';
import { derived, writable, type Writable } from 'svelte/store';

import { safeOnMount } from '$lib/internal/helpers/lifecycle.js';
import { withGet, type WithGet } from '$lib/internal/helpers/withGet.js';
import type { MenuEvents } from './events.js';
import type {
	Selector,
	_CheckboxItemProps,
	_CreateMenuProps,
	_CreateRadioGroupProps,
	_CreateSubmenuProps,
	_MenuBuilderOptions,
	_MenuParts,
	_RadioItemProps,
} from './types.js';

export const SUB_OPEN_KEYS: Record<TextDirection, string[]> = {
	ltr: [...SELECTION_KEYS, kbd.ARROW_RIGHT],
	rtl: [...SELECTION_KEYS, kbd.ARROW_LEFT],
};
export const SUB_CLOSE_KEYS: Record<TextDirection, string[]> = {
	ltr: [kbd.ARROW_LEFT],
	rtl: [kbd.ARROW_RIGHT],
};

export const menuIdParts = ['menu', 'trigger'] as const;
export type _MenuIdParts = typeof menuIdParts;

const defaults = {
	arrowSize: 8,
	positioning: {
		placement: 'bottom',
	},
	preventScroll: true,
	closeOnEscape: true,
	closeOnOutsideClick: true,
	portal: undefined,
	loop: false,
	dir: 'ltr',
	defaultOpen: false,
	typeahead: true,
	closeOnItemClick: true,
	onOutsideClick: undefined,
} satisfies Defaults<_CreateMenuProps>;

export function createMenuBuilder(opts: _MenuBuilderOptions) {
	const { name, selector } = createElHelpers<_MenuParts>(opts.selector);

	const {
		preventScroll,
		arrowSize,
		positioning,
		closeOnEscape,
		closeOnOutsideClick,
		portal,
		forceVisible,
		typeahead,
		loop,
		closeFocus,
		disableFocusFirstItem,
		closeOnItemClick,
		onOutsideClick,
	} = opts.rootOptions;

	const rootOpen = opts.rootOpen;
	const rootActiveTrigger = opts.rootActiveTrigger;
	/**
	 * Keeps track of the next/previous focusable element when the menu closes.
	 * This is because we are portaling the menu to the body and we need
	 * to be able to focus the next element in the DOM when the menu closes.
	 *
	 * Without keeping track of this, the focus would be reset to the top of
	 * the page (or the first focusable element in the body).
	 */
	const nextFocusable = opts.nextFocusable;
	const prevFocusable = opts.prevFocusable;

	/**
	 * Keeps track of if the user is using the keyboard to navigate the menu.
	 * This is used to determine how we handle focus on open behavior differently
	 * than when the user is using the mouse.
	 */
	const isUsingKeyboard = withGet.writable(false);

	/**
	 * Stores used to manage the grace area for submenus. This prevents us
	 * from closing a submenu when the user is moving their mouse from the
	 * trigger to the submenu.
	 */
	const lastPointerX = withGet(writable(0));
	const pointerGraceIntent = withGet(writable<GraceIntent | null>(null));
	const pointerDir = withGet(writable<Side>('right'));

	/**
	 * Track currently focused item in the menu.
	 */
	const currentFocusedItem = withGet(writable<HTMLElement | null>(null));

	const pointerMovingToSubmenu = withGet(
		derived([pointerDir, pointerGraceIntent], ([$pointerDir, $pointerGraceIntent]) => {
			return (e: PointerEvent) => {
				const isMovingTowards = $pointerDir === $pointerGraceIntent?.side;

				return isMovingTowards && isPointerInGraceArea(e, $pointerGraceIntent?.area);
			};
		})
	);

	const { typed, handleTypeaheadSearch } = createTypeaheadSearch();

	const rootIds = toWritableStores({ ...generateIds(menuIdParts), ...opts.ids });

	const isVisible = derivedVisible({
		open: rootOpen,
		forceVisible,
		activeTrigger: rootActiveTrigger,
	});

	const rootMenu = makeElement(name(), {
		stores: [isVisible, rootOpen, rootActiveTrigger, portal, rootIds.menu, rootIds.trigger],
		returned: ([
			$isVisible,
			$rootOpen,
			$rootActiveTrigger,
			$portal,
			$rootMenuId,
			$rootTriggerId,
		]) => {
			return {
				role: 'menu',
				hidden: $isVisible ? undefined : true,
				style: $isVisible ? undefined : styleToString({ display: 'none' }),
				id: $rootMenuId,
				'aria-labelledby': $rootTriggerId,
				'data-state': $rootOpen && $rootActiveTrigger ? 'open' : 'closed',
				'data-portal': portalAttr($portal),
				tabindex: -1,
			} as const;
		},
		action: (node: HTMLElement): MeltActionReturn<MenuEvents['menu']> => {
			let unsubPopper = noop;

			const unsubDerived = effect(
				[isVisible, rootActiveTrigger, positioning, closeOnOutsideClick, portal, closeOnEscape],
				([
					$isVisible,
					$rootActiveTrigger,
					$positioning,
					$closeOnOutsideClick,
					$portal,
					$closeOnEscape,
				]) => {
					unsubPopper();
					if (!$isVisible || !$rootActiveTrigger) return;
<<<<<<< HEAD
					setMeltMenuAttribute(node, selector);
					unsubPopper = usePopper(node, {
						anchorElement: $rootActiveTrigger,
						open: rootOpen,
						options: {
							floating: $positioning,
							modal: {
								closeOnInteractOutside: $closeOnOutsideClick,
								shouldCloseOnInteractOutside: (e) => {
									onOutsideClick.get()?.(e);
									if (e.defaultPrevented) return false;

									if (
										isHTMLElement($rootActiveTrigger) &&
										$rootActiveTrigger.contains(e.target as Element)
									) {
										return false;
									}
									return true;
=======
					tick().then(() => {
						unsubPopper();
						setMeltMenuAttribute(node, selector);
						unsubPopper = usePopper(node, {
							anchorElement: $rootActiveTrigger,
							open: rootOpen,
							options: {
								floating: $positioning,
								modal: {
									closeOnInteractOutside: $closeOnOutsideClick,
									shouldCloseOnInteractOutside: (e) => {
										onOutsideClick.get()?.(e);
										if (e.defaultPrevented) return false;

										if (
											isHTMLElement($rootActiveTrigger) &&
											$rootActiveTrigger.contains(e.target as Element)
										) {
											return false;
										}
										return true;
									},
									onClose: () => rootOpen.set(false),
>>>>>>> 98e84333
								},
								onClose: () => rootOpen.set(false),
								open: $isVisible,
							},
							portal: getPortalDestination(node, $portal),
							escapeKeydown: $closeOnEscape ? undefined : null,
						},
					}).destroy;
				},
				{ runAfterTick: true }
			);

			const unsubEvents = executeCallbacks(
				addMeltEventListener(node, 'keydown', (e) => {
					const target = e.target;
					const menuEl = e.currentTarget;
					if (!isHTMLElement(target) || !isHTMLElement(menuEl)) return;

					/**
					 * Submenu key events bubble through portals and
					 * we only care about key events that happen inside this menu.
					 */
					const isKeyDownInside = target.closest('[role="menu"]') === menuEl;

					if (!isKeyDownInside) return;
					if (FIRST_LAST_KEYS.includes(e.key)) {
						handleMenuNavigation(e, loop.get() ?? false);
					}

					/**
					 * Menus should not be navigated using tab
					 * @see https://www.w3.org/WAI/ARIA/apg/practices/keyboard-interface/#kbd_general_within
					 */
					if (e.key === kbd.TAB) {
						e.preventDefault();
						rootOpen.set(false);
						handleTabNavigation(e, nextFocusable, prevFocusable);
						return;
					}

					/**
					 * Check for typeahead search and handle it.
					 */
					const isCharacterKey = e.key.length === 1;
					const isModifierKey = e.ctrlKey || e.altKey || e.metaKey;
					if (!isModifierKey && isCharacterKey && typeahead.get() === true) {
						handleTypeaheadSearch(e.key, getMenuItems(menuEl));
					}
				})
			);
			return {
				destroy() {
					unsubDerived();
					unsubEvents();
					unsubPopper();
				},
			};
		},
	});

	const rootTrigger = makeElement(name('trigger'), {
		stores: [rootOpen, rootIds.menu, rootIds.trigger],
		returned: ([$rootOpen, $rootMenuId, $rootTriggerId]) => {
			return {
				'aria-controls': $rootMenuId,
				'aria-expanded': $rootOpen,
				'data-state': $rootOpen ? 'open' : 'closed',
				id: $rootTriggerId,
				tabindex: 0,
			} as const;
		},
		action: (node: HTMLElement): MeltActionReturn<MenuEvents['trigger']> => {
			applyAttrsIfDisabled(node);
			rootActiveTrigger.update((p) => {
				if (p) return p;
				return node;
			});

			const unsub = executeCallbacks(
				addMeltEventListener(node, 'click', (e) => {
					const $rootOpen = rootOpen.get();
					const triggerEl = e.currentTarget;
					if (!isHTMLElement(triggerEl)) return;

					handleOpen(triggerEl);
					if (!$rootOpen) e.preventDefault();
				}),
				addMeltEventListener(node, 'keydown', (e) => {
					const triggerEl = e.currentTarget;
					if (!isHTMLElement(triggerEl)) return;
					if (!(SELECTION_KEYS.includes(e.key) || e.key === kbd.ARROW_DOWN)) return;
					e.preventDefault();
					handleOpen(triggerEl);

					const menuId = triggerEl.getAttribute('aria-controls');
					if (!menuId) return;

					const menu = document.getElementById(menuId);
					if (!menu) return;

					const menuItems = getMenuItems(menu);
					if (!menuItems.length) return;

					handleRovingFocus(menuItems[0]);
				})
			);

			return {
				destroy: unsub,
			};
		},
	});

	const rootArrow = makeElement(name('arrow'), {
		stores: arrowSize,
		returned: ($arrowSize) =>
			({
				'data-arrow': true,
				style: styleToString({
					position: 'absolute',
					width: `var(--arrow-size, ${$arrowSize}px)`,
					height: `var(--arrow-size, ${$arrowSize}px)`,
				}),
			} as const),
	});

	const overlay = makeElement(name('overlay'), {
		stores: [isVisible],
		returned: ([$isVisible]) => {
			return {
				hidden: $isVisible ? undefined : true,
				tabindex: -1,
				style: styleToString({
					display: $isVisible ? undefined : 'none',
				}),
				'aria-hidden': 'true',
				'data-state': stateAttr($isVisible),
			} as const;
		},
		action: (node: HTMLElement) => {
			let unsubEscapeKeydown = noop;

			if (closeOnEscape.get()) {
				const escapeKeydown = useEscapeKeydown(node, {
					handler: () => rootOpen.set(false),
				});
				if (escapeKeydown && escapeKeydown.destroy) {
					unsubEscapeKeydown = escapeKeydown.destroy;
				}
			}

			const unsubPortal = effect([portal], ([$portal]) => {
				if ($portal === null) return noop;
				const portalDestination = getPortalDestination(node, $portal);
				if (portalDestination === null) return noop;
				return usePortal(node, portalDestination).destroy;
			});

			return {
				destroy() {
					unsubEscapeKeydown();
					unsubPortal();
				},
			};
		},
	});

	const item = makeElement(name('item'), {
		returned: () => {
			return {
				role: 'menuitem',
				tabindex: -1,
				'data-orientation': 'vertical',
			} as const;
		},
		action: (node: HTMLElement): MeltActionReturn<MenuEvents['item']> => {
			setMeltMenuAttribute(node, selector);
			applyAttrsIfDisabled(node);

			const unsub = executeCallbacks(
				addMeltEventListener(node, 'pointerdown', (e) => {
					const itemEl = e.currentTarget;
					if (!isHTMLElement(itemEl)) return;
					if (isElementDisabled(itemEl)) {
						e.preventDefault();
						return;
					}
				}),
				addMeltEventListener(node, 'click', (e) => {
					const itemEl = e.currentTarget;
					if (!isHTMLElement(itemEl)) return;
					if (isElementDisabled(itemEl)) {
						e.preventDefault();
						return;
					}

					if (e.defaultPrevented) {
						handleRovingFocus(itemEl);
						return;
					}

					if (closeOnItemClick.get()) {
						// Allows forms to submit before the menu is removed from the DOM
						sleep(1).then(() => {
							rootOpen.set(false);
						});
					}
				}),
				addMeltEventListener(node, 'keydown', (e) => {
					onItemKeyDown(e);
				}),
				addMeltEventListener(node, 'pointermove', (e) => {
					onMenuItemPointerMove(e);
				}),
				addMeltEventListener(node, 'pointerleave', (e) => {
					onMenuItemPointerLeave(e);
				}),
				addMeltEventListener(node, 'focusin', (e) => {
					onItemFocusIn(e);
				}),
				addMeltEventListener(node, 'focusout', (e) => {
					onItemFocusOut(e);
				})
			);

			return {
				destroy: unsub,
			};
		},
	});

	const group = makeElement(name('group'), {
		returned: () => {
			return (groupId: string) =>
				({
					role: 'group',
					'aria-labelledby': groupId,
				} as const);
		},
	});

	const groupLabel = makeElement(name('group-label'), {
		returned: () => {
			return (groupId: string) =>
				({
					id: groupId,
				} as const);
		},
	});

	const checkboxItemDefaults = {
		defaultChecked: false,
		disabled: false,
	};

	const createCheckboxItem = (props?: _CheckboxItemProps) => {
		const withDefaults = { ...checkboxItemDefaults, ...props } satisfies _CheckboxItemProps;
		const checkedWritable = withDefaults.checked ?? writable(withDefaults.defaultChecked ?? null);
		const checked = overridable(checkedWritable, withDefaults.onCheckedChange);
		const disabled = writable(withDefaults.disabled);

		const checkboxItem = makeElement(name('checkbox-item'), {
			stores: [checked, disabled],
			returned: ([$checked, $disabled]) => {
				return {
					role: 'menuitemcheckbox',
					tabindex: -1,
					'data-orientation': 'vertical',
					'aria-checked': isIndeterminate($checked) ? 'mixed' : $checked ? 'true' : 'false',
					'data-disabled': disabledAttr($disabled),
					'data-state': getCheckedState($checked),
				} as const;
			},
			action: (node: HTMLElement): MeltActionReturn<MenuEvents['checkboxItem']> => {
				setMeltMenuAttribute(node, selector);
				applyAttrsIfDisabled(node);

				const unsub = executeCallbacks(
					addMeltEventListener(node, 'pointerdown', (e) => {
						const itemEl = e.currentTarget;
						if (!isHTMLElement(itemEl)) return;
						if (isElementDisabled(itemEl)) {
							e.preventDefault();
							return;
						}
					}),
					addMeltEventListener(node, 'click', (e) => {
						const itemEl = e.currentTarget;
						if (!isHTMLElement(itemEl)) return;
						if (isElementDisabled(itemEl)) {
							e.preventDefault();
							return;
						}

						if (e.defaultPrevented) {
							handleRovingFocus(itemEl);
							return;
						}
						checked.update((prev) => {
							if (isIndeterminate(prev)) return true;
							return !prev;
						});

						if (closeOnItemClick.get()) {
							// We're waiting for a tick to let the checked store update
							// before closing the menu. If we don't, and the user was to hit
							// spacebar or enter twice really fast, the menu would close and
							// reopen without the checked state being updated.
							tick().then(() => {
								rootOpen.set(false);
							});
						}
					}),
					addMeltEventListener(node, 'keydown', (e) => {
						onItemKeyDown(e);
					}),
					addMeltEventListener(node, 'pointermove', (e) => {
						const itemEl = e.currentTarget;
						if (!isHTMLElement(itemEl)) return;

						if (isElementDisabled(itemEl)) {
							onItemLeave(e);
							return;
						}

						onMenuItemPointerMove(e, itemEl);
					}),
					addMeltEventListener(node, 'pointerleave', (e) => {
						onMenuItemPointerLeave(e);
					}),
					addMeltEventListener(node, 'focusin', (e) => {
						onItemFocusIn(e);
					}),
					addMeltEventListener(node, 'focusout', (e) => {
						onItemFocusOut(e);
					})
				);

				return {
					destroy: unsub,
				};
			},
		});

		const isChecked = derived(checked, ($checked) => $checked === true);
		const _isIndeterminate = derived(checked, ($checked) => $checked === 'indeterminate');

		return {
			elements: {
				checkboxItem,
			},
			states: {
				checked,
			},
			helpers: {
				isChecked,
				isIndeterminate: _isIndeterminate,
			},
			options: {
				disabled,
			},
		};
	};

	const createMenuRadioGroup = (args: _CreateRadioGroupProps = {}) => {
		const valueWritable = args.value ?? writable(args.defaultValue ?? null);
		const value = overridable(valueWritable, args.onValueChange);

		const radioGroup = makeElement(name('radio-group'), {
			returned: () =>
				({
					role: 'group',
				} as const),
		});

		const radioItemDefaults = {
			disabled: false,
		};

		const radioItem = makeElement(name('radio-item'), {
			stores: [value],
			returned: ([$value]) => {
				return (itemProps: _RadioItemProps) => {
					const { value: itemValue, disabled } = { ...radioItemDefaults, ...itemProps };
					const checked = $value === itemValue;

					return {
						disabled,
						role: 'menuitemradio',
						'data-state': checked ? 'checked' : 'unchecked',
						'aria-checked': checked,
						'data-disabled': disabledAttr(disabled),
						'data-value': itemValue,
						'data-orientation': 'vertical',
						tabindex: -1,
					} as const;
				};
			},
			action: (node: HTMLElement): MeltActionReturn<MenuEvents['radioItem']> => {
				setMeltMenuAttribute(node, selector);

				const unsub = executeCallbacks(
					addMeltEventListener(node, 'pointerdown', (e) => {
						const itemEl = e.currentTarget;
						if (!isHTMLElement(itemEl)) return;
						const itemValue = node.dataset.value;
						const disabled = node.dataset.disabled;

						if (disabled || itemValue === undefined) {
							e.preventDefault();
							return;
						}
					}),
					addMeltEventListener(node, 'click', (e) => {
						const itemEl = e.currentTarget;
						if (!isHTMLElement(itemEl)) return;
						const itemValue = node.dataset.value;
						const disabled = node.dataset.disabled;

						if (disabled || itemValue === undefined) {
							e.preventDefault();
							return;
						}

						if (e.defaultPrevented) {
							if (!isHTMLElement(itemEl)) return;
							handleRovingFocus(itemEl);
							return;
						}

						value.set(itemValue);

						if (closeOnItemClick.get()) {
							// We're waiting for a tick to let the checked store update
							// before closing the menu. If we don't, and the user was to hit
							// spacebar or enter twice really fast, the menu would close and
							// reopen without the checked state being updated.
							tick().then(() => {
								rootOpen.set(false);
							});
						}
					}),
					addMeltEventListener(node, 'keydown', (e) => {
						onItemKeyDown(e);
					}),
					addMeltEventListener(node, 'pointermove', (e) => {
						const itemEl = e.currentTarget;
						if (!isHTMLElement(itemEl)) return;

						const itemValue = node.dataset.value;
						const disabled = node.dataset.disabled;

						if (disabled || itemValue === undefined) {
							onItemLeave(e);
							return;
						}
						onMenuItemPointerMove(e, itemEl);
					}),
					addMeltEventListener(node, 'pointerleave', (e) => {
						onMenuItemPointerLeave(e);
					}),
					addMeltEventListener(node, 'focusin', (e) => {
						onItemFocusIn(e);
					}),
					addMeltEventListener(node, 'focusout', (e) => {
						onItemFocusOut(e);
					})
				);

				return {
					destroy: unsub,
				};
			},
		});

		const isChecked = derived(value, ($value) => {
			return (itemValue: string) => {
				return $value === itemValue;
			};
		});

		return {
			elements: {
				radioGroup,
				radioItem,
			},
			states: {
				value,
			},
			helpers: {
				isChecked,
			},
		};
	};

	const {
		elements: { root: separator },
	} = createSeparator({
		orientation: 'horizontal',
	});

	/* -------------------------------------------------------------------------------------------------
	 * SUBMENU
	 * -----------------------------------------------------------------------------------------------*/

	const subMenuDefaults = {
		...defaults,
		disabled: false,
		positioning: {
			placement: 'right-start',
			gutter: 8,
		},
	} satisfies Defaults<_CreateSubmenuProps>;

	const createSubmenu = (args?: _CreateSubmenuProps) => {
		const withDefaults = { ...subMenuDefaults, ...args } satisfies _CreateSubmenuProps;

		const subOpenWritable = withDefaults.open ?? writable(false);
		const subOpen = overridable(subOpenWritable, withDefaults?.onOpenChange);
		// options
		const options = toWritableStores(omit(withDefaults, 'ids'));

		const { positioning, arrowSize, disabled } = options;

		const subActiveTrigger = withGet(writable<HTMLElement | null>(null));
		const subOpenTimer = withGet(writable<number | null>(null));
		const pointerGraceTimer = withGet(writable(0));

		const subIds = toWritableStores({ ...generateIds(menuIdParts), ...withDefaults.ids });

		safeOnMount(() => {
			/**
			 * Set active trigger on mount to handle controlled/forceVisible
			 * state.
			 */
			const subTrigger = document.getElementById(subIds.trigger.get());
			if (subTrigger) {
				subActiveTrigger.set(subTrigger);
			}
		});

		const subIsVisible = derivedVisible({
			open: subOpen,
			forceVisible,
			activeTrigger: subActiveTrigger,
		});

		const subMenu = makeElement(name('submenu'), {
			stores: [subIsVisible, subOpen, subActiveTrigger, subIds.menu, subIds.trigger],
			returned: ([$subIsVisible, $subOpen, $subActiveTrigger, $subMenuId, $subTriggerId]) => {
				return {
					role: 'menu',
					hidden: $subIsVisible ? undefined : true,
					style: $subIsVisible ? undefined : styleToString({ display: 'none' }),
					id: $subMenuId,
					'aria-labelledby': $subTriggerId,
					'data-state': $subOpen && $subActiveTrigger ? 'open' : 'closed',
					// unit tests fail on `.closest` if the id starts with a number
					// so using a data attribute
					'data-id': $subMenuId,
					tabindex: -1,
				} as const;
			},
			action: (node: HTMLElement): MeltActionReturn<MenuEvents['submenu']> => {
				let unsubPopper = noop;

				const unsubDerived = effect(
					[subIsVisible, positioning],
					([$subIsVisible, $positioning]) => {
						unsubPopper();
						if (!$subIsVisible) return;
						const activeTrigger = subActiveTrigger.get();
						if (!activeTrigger) return;
						const parentMenuEl = getParentMenu(activeTrigger);

						unsubPopper = usePopper(node, {
							anchorElement: activeTrigger,
							open: subOpen,
							options: {
								floating: $positioning,
								portal: isHTMLElement(parentMenuEl) ? parentMenuEl : undefined,
								modal: null,
								focusTrap: null,
								escapeKeydown: null,
							},
						}).destroy;
					},
					{ runAfterTick: true }
				);

				const unsubEvents = executeCallbacks(
					addMeltEventListener(node, 'keydown', (e) => {
						if (e.key === kbd.ESCAPE) {
							return;
						}

						// Submenu key events bubble through portals.
						// We only want the keys in this menu.
						const target = e.target;
						const menuEl = e.currentTarget;
						if (!isHTMLElement(target) || !isHTMLElement(menuEl)) return;

						const isKeyDownInside = target.closest('[role="menu"]') === menuEl;
						if (!isKeyDownInside) return;

						if (FIRST_LAST_KEYS.includes(e.key)) {
							// prevent events from bubbling
							e.stopImmediatePropagation();
							handleMenuNavigation(e, loop.get() ?? false);
							return;
						}

						const isCloseKey = SUB_CLOSE_KEYS['ltr'].includes(e.key);
						const isModifierKey = e.ctrlKey || e.altKey || e.metaKey;
						const isCharacterKey = e.key.length === 1;

						// close the submenu if the user presses a close key
						if (isCloseKey) {
							const $subActiveTrigger = subActiveTrigger.get();
							e.preventDefault();
							subOpen.update(() => {
								if ($subActiveTrigger) {
									handleRovingFocus($subActiveTrigger);
								}
								return false;
							});
							return;
						}

						/**
						 * Menus should not be navigated using tab, so we prevent it.
						 * @see https://www.w3.org/WAI/ARIA/apg/practices/keyboard-interface/#kbd_general_within
						 */
						if (e.key === kbd.TAB) {
							e.preventDefault();
							rootOpen.set(false);
							handleTabNavigation(e, nextFocusable, prevFocusable);
							return;
						}

						if (!isModifierKey && isCharacterKey && typeahead.get() === true) {
							// typeahead logic
							handleTypeaheadSearch(e.key, getMenuItems(menuEl));
						}
					}),
					addMeltEventListener(node, 'pointermove', (e) => {
						onMenuPointerMove(e);
					}),
					addMeltEventListener(node, 'focusout', (e) => {
						const $subActiveTrigger = subActiveTrigger.get();
						if (isUsingKeyboard.get()) {
							const target = e.target;
							const submenuEl = document.getElementById(subIds.menu.get());
							if (!isHTMLElement(submenuEl) || !isHTMLElement(target)) return;

							if (!submenuEl.contains(target) && target !== $subActiveTrigger) {
								subOpen.set(false);
							}
						} else {
							const menuEl = e.currentTarget;
							const relatedTarget = e.relatedTarget;
							if (!isHTMLElement(relatedTarget) || !isHTMLElement(menuEl)) return;

							if (!menuEl.contains(relatedTarget) && relatedTarget !== $subActiveTrigger) {
								subOpen.set(false);
							}
						}
					})
				);

				return {
					destroy() {
						unsubDerived();
						unsubPopper();
						unsubEvents();
					},
				};
			},
		});

		const subTrigger = makeElement(name('subtrigger'), {
			stores: [subOpen, disabled, subIds.menu, subIds.trigger],
			returned: ([$subOpen, $disabled, $subMenuId, $subTriggerId]) => {
				return {
					role: 'menuitem',
					id: $subTriggerId,
					tabindex: -1,
					'aria-controls': $subMenuId,
					'aria-expanded': $subOpen,
					'data-state': $subOpen ? 'open' : 'closed',
					'data-disabled': disabledAttr($disabled),
					'aria-haspopop': 'menu',
				} as const;
			},
			action: (node: HTMLElement): MeltActionReturn<MenuEvents['subTrigger']> => {
				setMeltMenuAttribute(node, selector);
				applyAttrsIfDisabled(node);
				subActiveTrigger.update((p) => {
					if (p) return p;
					return node;
				});

				const unsubTimer = () => {
					clearTimerStore(subOpenTimer);
					window.clearTimeout(pointerGraceTimer.get());
					pointerGraceIntent.set(null);
				};

				const unsubEvents = executeCallbacks(
					addMeltEventListener(node, 'click', (e) => {
						if (e.defaultPrevented) return;

						const triggerEl = e.currentTarget;
						if (!isHTMLElement(triggerEl) || isElementDisabled(triggerEl)) return;

						// Manually focus because iOS Safari doesn't always focus on click (e.g. buttons)
						handleRovingFocus(triggerEl);
						if (!subOpen.get()) {
							subOpen.update((prev) => {
								const isAlreadyOpen = prev;
								if (!isAlreadyOpen) {
									subActiveTrigger.set(triggerEl);
									return !prev;
								}
								return prev;
							});
						}
					}),
					addMeltEventListener(node, 'keydown', (e) => {
						const $typed = typed.get();
						const triggerEl = e.currentTarget;
						if (!isHTMLElement(triggerEl) || isElementDisabled(triggerEl)) return;
						const isTypingAhead = $typed.length > 0;
						if (isTypingAhead && e.key === kbd.SPACE) return;

						if (SUB_OPEN_KEYS['ltr'].includes(e.key)) {
							if (!subOpen.get()) {
								triggerEl.click();
								e.preventDefault();
								return;
							}

							const menuId = triggerEl.getAttribute('aria-controls');
							if (!menuId) return;

							const menuEl = document.getElementById(menuId);
							if (!isHTMLElement(menuEl)) return;

							const firstItem = getMenuItems(menuEl)[0];
							handleRovingFocus(firstItem);
						}
					}),
					addMeltEventListener(node, 'pointermove', (e) => {
						if (!isMouse(e)) return;
						onItemEnter(e);

						if (e.defaultPrevented) return;

						const triggerEl = e.currentTarget;
						if (!isHTMLElement(triggerEl)) return;
						if (!isFocusWithinSubmenu(subIds.menu.get())) {
							handleRovingFocus(triggerEl);
						}

						const openTimer = subOpenTimer.get();
						if (!subOpen.get() && !openTimer && !isElementDisabled(triggerEl)) {
							subOpenTimer.set(
								window.setTimeout(() => {
									subOpen.update(() => {
										subActiveTrigger.set(triggerEl);
										return true;
									});
									clearTimerStore(subOpenTimer);
								}, 100)
							);
						}
					}),
					addMeltEventListener(node, 'pointerleave', (e) => {
						if (!isMouse(e)) return;
						clearTimerStore(subOpenTimer);

						const submenuEl = document.getElementById(subIds.menu.get());
						const contentRect = submenuEl?.getBoundingClientRect();

						if (contentRect) {
							const side = submenuEl?.dataset.side as Side;
							const rightSide = side === 'right';
							const bleed = rightSide ? -5 : +5;
							const contentNearEdge = contentRect[rightSide ? 'left' : 'right'];
							const contentFarEdge = contentRect[rightSide ? 'right' : 'left'];

							pointerGraceIntent.set({
								area: [
									// Apply a bleed on clientX to ensure that our exit point is
									// consistently within polygon bounds
									{ x: e.clientX + bleed, y: e.clientY },
									{ x: contentNearEdge, y: contentRect.top },
									{ x: contentFarEdge, y: contentRect.top },
									{ x: contentFarEdge, y: contentRect.bottom },
									{ x: contentNearEdge, y: contentRect.bottom },
								],
								side,
							});

							window.clearTimeout(pointerGraceTimer.get());
							pointerGraceTimer.set(
								window.setTimeout(() => {
									pointerGraceIntent.set(null);
								}, 300)
							);
						} else {
							onTriggerLeave(e);
							if (e.defaultPrevented) return;

							// There's 100ms where the user may leave an item before the submenu was opened.
							pointerGraceIntent.set(null);
						}
					}),
					addMeltEventListener(node, 'focusout', (e) => {
						const triggerEl = e.currentTarget;
						if (!isHTMLElement(triggerEl)) return;

						removeHighlight(triggerEl);

						const relatedTarget = e.relatedTarget;
						if (!isHTMLElement(relatedTarget)) return;

						const menuId = triggerEl.getAttribute('aria-controls');
						if (!menuId) return;

						const menu = document.getElementById(menuId);

						if (menu && !menu.contains(relatedTarget)) {
							subOpen.set(false);
						}
					}),
					addMeltEventListener(node, 'focusin', (e) => {
						onItemFocusIn(e);
					})
				);

				return {
					destroy() {
						unsubTimer();
						unsubEvents();
					},
				};
			},
		});

		const subArrow = makeElement(name('subarrow'), {
			stores: arrowSize,
			returned: ($arrowSize) =>
				({
					'data-arrow': true,
					style: styleToString({
						position: 'absolute',
						width: `var(--arrow-size, ${$arrowSize}px)`,
						height: `var(--arrow-size, ${$arrowSize}px)`,
					}),
				} as const),
		});

		/* -------------------------------------------------------------------------------------------------
		 * Sub Menu Effects
		 * -----------------------------------------------------------------------------------------------*/

		effect([rootOpen], ([$rootOpen]) => {
			if (!$rootOpen) {
				subActiveTrigger.set(null);
				subOpen.set(false);
			}
		});

		effect([pointerGraceIntent], ([$pointerGraceIntent]) => {
			if (!isBrowser || $pointerGraceIntent) return;
			window.clearTimeout(pointerGraceTimer.get());
		});

		effect([subOpen], ([$subOpen]) => {
			if (!isBrowser) return;

			if ($subOpen && isUsingKeyboard.get()) {
				sleep(1).then(() => {
					const menuEl = document.getElementById(subIds.menu.get());
					if (!menuEl) return;
					const menuItems = getMenuItems(menuEl);
					if (!menuItems.length) return;
					handleRovingFocus(menuItems[0]);
				});
			}

			if (!$subOpen) {
				const focusedItem = currentFocusedItem.get();
				const subTriggerEl = document.getElementById(subIds.trigger.get());
				if (focusedItem) {
					sleep(1).then(() => {
						const menuEl = document.getElementById(subIds.menu.get());
						if (!menuEl) return;
						if (menuEl.contains(focusedItem)) {
							removeHighlight(focusedItem);
						}
					});
				}
				if (!subTriggerEl || document.activeElement === subTriggerEl) return;
				removeHighlight(subTriggerEl);
			}
		});

		return {
			ids: subIds,
			elements: {
				subTrigger,
				subMenu,
				subArrow,
			},
			states: {
				subOpen,
			},
			options,
		};
	};

	safeOnMount(() => {
		/**
		 * We need to set the active trigger on mount to cover the
		 * case where the user sets the `open` store to `true` without
		 * clicking on the trigger.
		 */
		const triggerEl = document.getElementById(rootIds.trigger.get());
		if (isHTMLElement(triggerEl) && rootOpen.get()) {
			rootActiveTrigger.set(triggerEl);
		}

		const unsubs: Array<() => void> = [];

		const handlePointer = () => isUsingKeyboard.set(false);

		const handleKeyDown = () => {
			isUsingKeyboard.set(true);
			unsubs.push(
				executeCallbacks(
					addEventListener(document, 'pointerdown', handlePointer, { capture: true, once: true }),
					addEventListener(document, 'pointermove', handlePointer, { capture: true, once: true })
				)
			);
		};

		const keydownListener = (e: KeyboardEvent) => {
			if (e.key === kbd.ESCAPE && closeOnEscape.get()) {
				rootOpen.set(false);
				return;
			}
		};
		unsubs.push(addEventListener(document, 'keydown', handleKeyDown, { capture: true }));
		unsubs.push(addEventListener(document, 'keydown', keydownListener));

		return () => {
			unsubs.forEach((unsub) => unsub());
		};
	});

	/* -------------------------------------------------------------------------------------------------
	 * Root Effects
	 * -----------------------------------------------------------------------------------------------*/

	effect([rootOpen, currentFocusedItem], ([$rootOpen, $currentFocusedItem]) => {
		if (!$rootOpen && $currentFocusedItem) {
			removeHighlight($currentFocusedItem);
		}
	});

	effect(
		[rootOpen],
		([$rootOpen]) => {
			if (!isBrowser || $rootOpen) return;
			handleFocus({ prop: closeFocus.get(), defaultEl: rootActiveTrigger.get() });
		},
		{ skipFirstRun: true }
	);

	effect([rootOpen, preventScroll], ([$rootOpen, $preventScroll]) => {
		if (!isBrowser) return;

		const unsubs: Array<() => void> = [];

		if (opts.removeScroll && $rootOpen && $preventScroll) {
			unsubs.push(removeScroll());
		}

		// if the menu is open, we'll sleep for a sec so the menu can render
		// before we focus on either the first item or the menu itself.
		sleep(1).then(() => {
			const menuEl = document.getElementById(rootIds.menu.get());
			if (menuEl && $rootOpen && isUsingKeyboard.get()) {
				if (disableFocusFirstItem.get()) {
					handleRovingFocus(menuEl);
					return;
				}
				// Get menu items belonging to the root menu
				const menuItems = getMenuItems(menuEl);
				if (!menuItems.length) return;

				// Focus on first menu item
				handleRovingFocus(menuItems[0]);
			}
		});

		return () => {
			unsubs.forEach((unsub) => unsub());
		};
	});

	effect(rootOpen, ($rootOpen) => {
		if (!isBrowser) return;

		const handlePointer = () => isUsingKeyboard.set(false);
		const handleKeyDown = (e: KeyboardEvent) => {
			isUsingKeyboard.set(true);
			if (e.key === kbd.ESCAPE && $rootOpen && closeOnEscape.get()) {
				rootOpen.set(false);
				return;
			}
		};

		return executeCallbacks(
			addEventListener(document, 'pointerdown', handlePointer, { capture: true, once: true }),
			addEventListener(document, 'pointermove', handlePointer, { capture: true, once: true }),
			addEventListener(document, 'keydown', handleKeyDown, { capture: true })
		);
	});

	function handleOpen(triggerEl: HTMLElement) {
		rootOpen.update((prev) => {
			const isOpen = !prev;
			if (isOpen) {
				nextFocusable.set(getNextFocusable(triggerEl));
				prevFocusable.set(getPreviousFocusable(triggerEl));
				rootActiveTrigger.set(triggerEl);
			}

			return isOpen;
		});
	}

	/* -------------------------------------------------------------------------------------------------
	 * Pointer Event Effects
	 * -----------------------------------------------------------------------------------------------*/

	function onItemFocusIn(e: FocusEvent) {
		const itemEl = e.currentTarget;
		if (!isHTMLElement(itemEl)) return;
		const $currentFocusedItem = currentFocusedItem.get();
		if ($currentFocusedItem) {
			removeHighlight($currentFocusedItem);
		}
		addHighlight(itemEl);

		/**
		 * Accomodates for Firefox focus event behavior, which differs
		 * from other browsers. We're setting the current focused item
		 * so when we close the menu, we can remove the data-highlighted
		 * attribute from the item, since a blur nor focusout event will be fired
		 * when the menu is closed via `clickOutside` or the ESC key.
		 */
		currentFocusedItem.set(itemEl);
	}

	/**
	 * Each of the menu items share the same focusout event handler.
	 */
	function onItemFocusOut(e: FocusEvent) {
		const itemEl = e.currentTarget;
		if (!isHTMLElement(itemEl)) return;
		removeHighlight(itemEl);
	}

	function onItemEnter(e: PointerEvent) {
		if (isPointerMovingToSubmenu(e)) {
			e.preventDefault();
		}
	}

	function onItemLeave(e: PointerEvent) {
		if (isPointerMovingToSubmenu(e)) {
			return;
		}
		const target = e.target;
		if (!isHTMLElement(target)) return;

		const parentMenuEl = getParentMenu(target);
		if (!parentMenuEl) return;
		handleRovingFocus(parentMenuEl);
	}

	function onTriggerLeave(e: PointerEvent) {
		if (isPointerMovingToSubmenu(e)) {
			e.preventDefault();
		}
	}

	function onMenuPointerMove(e: PointerEvent) {
		if (!isMouse(e)) return;

		const target = e.target;
		const currentTarget = e.currentTarget;
		if (!isHTMLElement(currentTarget) || !isHTMLElement(target)) return;

		const $lastPointerX = lastPointerX.get();
		const pointerXHasChanged = $lastPointerX !== e.clientX;

		// We don't use `e.movementX` for this check because Safari will
		// always return `0` on a pointer e.
		if (currentTarget.contains(target) && pointerXHasChanged) {
			const newDir = e.clientX > $lastPointerX ? 'right' : 'left';
			pointerDir.set(newDir);
			lastPointerX.set(e.clientX);
		}
	}

	function onMenuItemPointerMove(e: PointerEvent, currTarget: HTMLElement | null = null) {
		if (!isMouse(e)) return;
		onItemEnter(e);
		if (e.defaultPrevented) return;

		// if we've already checked the current target, we don't need to again
		if (currTarget) {
			handleRovingFocus(currTarget);
			return;
		}

		// otherwise we will
		const currentTarget = e.currentTarget;
		if (!isHTMLElement(currentTarget)) return;
		// focus on the current menu item
		handleRovingFocus(currentTarget);
	}

	function onMenuItemPointerLeave(e: PointerEvent) {
		if (!isMouse(e)) return;
		onItemLeave(e);
	}

	/* -------------------------------------------------------------------------------------------------
	 * Helper Functions
	 * -----------------------------------------------------------------------------------------------*/

	function onItemKeyDown(e: KeyboardEvent) {
		const $typed = typed.get();
		const isTypingAhead = $typed.length > 0;
		if (isTypingAhead && e.key === kbd.SPACE) {
			e.preventDefault();
			return;
		}
		if (SELECTION_KEYS.includes(e.key)) {
			/**
			 * We prevent default browser behaviour for selection keys as they should trigger
			 * a selection only:
			 * - prevents space from scrolling the page.
			 * - if keydown causes focus to move, prevents keydown from firing on the new target.
			 */
			e.preventDefault();
			const itemEl = e.currentTarget;
			if (!isHTMLElement(itemEl)) return;

			itemEl.click();
		}
	}

	function isIndeterminate(checked?: boolean | 'indeterminate'): checked is 'indeterminate' {
		return checked === 'indeterminate';
	}

	function getCheckedState(checked: boolean | 'indeterminate') {
		return isIndeterminate(checked) ? 'indeterminate' : checked ? 'checked' : 'unchecked';
	}

	function isPointerMovingToSubmenu(e: PointerEvent) {
		return pointerMovingToSubmenu.get()(e);
	}

	/**
	 * Get the parent menu element for a menu item.
	 * @param element The menu item element
	 */
	function getParentMenu(element: HTMLElement): HTMLElement | null {
		const parentMenuEl = element.closest('[role="menu"]');
		if (!isHTMLElement(parentMenuEl)) return null;
		return parentMenuEl;
	}

	return {
		elements: {
			trigger: rootTrigger,
			menu: rootMenu,
			overlay,
			item,
			group,
			groupLabel,
			arrow: rootArrow,
			separator,
		},
		builders: {
			createCheckboxItem,
			createSubmenu,
			createMenuRadioGroup,
		},
		states: {
			open: rootOpen,
		},
		helpers: {
			handleTypeaheadSearch,
		},
		ids: rootIds,
		options: opts.rootOptions,
	};
}

export function handleTabNavigation(
	e: KeyboardEvent,
	nextFocusable: WithGet<Writable<HTMLElement | null>>,
	prevFocusable: WithGet<Writable<HTMLElement | null>>
) {
	if (e.shiftKey) {
		const $prevFocusable = prevFocusable.get();
		if ($prevFocusable) {
			e.preventDefault();
			sleep(1).then(() => $prevFocusable.focus());
			prevFocusable.set(null);
		}
	} else {
		const $nextFocusable = nextFocusable.get();
		if ($nextFocusable) {
			e.preventDefault();
			sleep(1).then(() => $nextFocusable.focus());
			nextFocusable.set(null);
		}
	}
}

/**
 * Get the menu items for a given menu element.
 * This only selects menu items that are direct children of the menu element,
 * not menu items that are nested in submenus.
 * @param element The menu item element
 */
export function getMenuItems(menuElement: HTMLElement) {
	return Array.from(menuElement.querySelectorAll(`[data-melt-menu-id="${menuElement.id}"]`)).filter(
		(item): item is HTMLElement => isHTMLElement(item)
	);
}

export function applyAttrsIfDisabled(element: HTMLElement | null) {
	if (!element || !isElementDisabled(element)) return;

	element.setAttribute('data-disabled', '');
	element.setAttribute('aria-disabled', 'true');
}

/**
 * Given a timer store, clear the timeout and set the store to null
 * @param openTimer The timer store
 */
export function clearTimerStore(timerStore: WithGet<Writable<number | null>>) {
	if (!isBrowser) return;
	const timer = timerStore.get();
	if (timer) {
		window.clearTimeout(timer);
		timerStore.set(null);
	}
}

/**
 * Check if the event is a mouse event
 * @param e The pointer event
 */
function isMouse(e: PointerEvent) {
	return e.pointerType === 'mouse';
}

/**
 * Set the `data-melt-menu-id` attribute on a menu item element.
 * @param element The menu item element
 */
export function setMeltMenuAttribute(element: HTMLElement | null, selector: Selector) {
	if (!element) return;
	const menuEl = element.closest(`${selector()}, ${selector('submenu')}`);

	if (!isHTMLElement(menuEl)) return;
	element.setAttribute('data-melt-menu-id', menuEl.id);
}

/**
 * Keyboard event handler for menu navigation
 * @param e The keyboard event
 */
export function handleMenuNavigation(e: KeyboardEvent, loop?: boolean) {
	e.preventDefault();

	// currently focused menu item
	const currentFocusedItem = document.activeElement;

	// menu element being navigated
	const currentTarget = e.currentTarget;

	if (!isHTMLElement(currentFocusedItem) || !isHTMLElement(currentTarget)) return;

	// menu items of the current menu
	const menuItems = getMenuItems(currentTarget);
	if (!menuItems.length) return;

	const candidateNodes = menuItems.filter((item) => {
		if (item.hasAttribute('data-disabled') || item.getAttribute('disabled') === 'true') {
			return false;
		}
		return true;
	});

	// Index of the currently focused item in the candidate nodes array
	const currentIndex = candidateNodes.indexOf(currentFocusedItem);

	// Calculate the index of the next menu item
	let nextIndex: number;
	switch (e.key) {
		case kbd.ARROW_DOWN:
			if (loop) {
				nextIndex = currentIndex < candidateNodes.length - 1 ? currentIndex + 1 : 0;
			} else {
				nextIndex = currentIndex < candidateNodes.length - 1 ? currentIndex + 1 : currentIndex;
			}
			break;
		case kbd.ARROW_UP:
			if (loop) {
				nextIndex = currentIndex > 0 ? currentIndex - 1 : candidateNodes.length - 1;
			} else {
				nextIndex =
					currentIndex < 0 ? candidateNodes.length - 1 : currentIndex > 0 ? currentIndex - 1 : 0;
			}
			break;
		case kbd.HOME:
			nextIndex = 0;
			break;
		case kbd.END:
			nextIndex = candidateNodes.length - 1;
			break;
		default:
			return;
	}
	handleRovingFocus(candidateNodes[nextIndex]);
}

export type Point = { x: number; y: number };
type Polygon = Point[];
type Side = 'left' | 'right';
type GraceIntent = { area: Polygon; side: Side };

function isPointerInGraceArea(e: PointerEvent, area?: Polygon) {
	if (!area) return false;
	const cursorPos = { x: e.clientX, y: e.clientY };
	return isPointInPolygon(cursorPos, area);
}

/**
 * Determine if a point is inside of a polygon.
 *
 * @see https://github.com/substack/point-in-polygon
 */
function isPointInPolygon(point: Point, polygon: Polygon) {
	const { x, y } = point;
	let inside = false;
	for (let i = 0, j = polygon.length - 1; i < polygon.length; j = i++) {
		const xi = polygon[i].x;
		const yi = polygon[i].y;
		const xj = polygon[j].x;
		const yj = polygon[j].y;

		// prettier-ignore
		const intersect = ((yi > y) !== (yj > y)) && (x < (xj - xi) * (y - yi) / (yj - yi) + xi);
		if (intersect) inside = !inside;
	}

	return inside;
}

function isFocusWithinSubmenu(submenuId: string) {
	const activeEl = document.activeElement;
	if (!isHTMLElement(activeEl)) return false;
	// unit tests don't allow `.closest(#id)` to start with a number
	// so we're using a data attribute.
	const submenuEl = activeEl.closest(`[data-id="${submenuId}"]`);
	return isHTMLElement(submenuEl);
}

function stateAttr(open: boolean) {
	return open ? 'open' : 'closed';
}<|MERGE_RESOLUTION|>--- conflicted
+++ resolved
@@ -189,7 +189,6 @@
 				]) => {
 					unsubPopper();
 					if (!$isVisible || !$rootActiveTrigger) return;
-<<<<<<< HEAD
 					setMeltMenuAttribute(node, selector);
 					unsubPopper = usePopper(node, {
 						anchorElement: $rootActiveTrigger,
@@ -209,34 +208,8 @@
 										return false;
 									}
 									return true;
-=======
-					tick().then(() => {
-						unsubPopper();
-						setMeltMenuAttribute(node, selector);
-						unsubPopper = usePopper(node, {
-							anchorElement: $rootActiveTrigger,
-							open: rootOpen,
-							options: {
-								floating: $positioning,
-								modal: {
-									closeOnInteractOutside: $closeOnOutsideClick,
-									shouldCloseOnInteractOutside: (e) => {
-										onOutsideClick.get()?.(e);
-										if (e.defaultPrevented) return false;
-
-										if (
-											isHTMLElement($rootActiveTrigger) &&
-											$rootActiveTrigger.contains(e.target as Element)
-										) {
-											return false;
-										}
-										return true;
-									},
-									onClose: () => rootOpen.set(false),
->>>>>>> 98e84333
 								},
 								onClose: () => rootOpen.set(false),
-								open: $isVisible,
 							},
 							portal: getPortalDestination(node, $portal),
 							escapeKeydown: $closeOnEscape ? undefined : null,
