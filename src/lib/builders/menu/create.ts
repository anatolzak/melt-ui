import { createSeparator } from '$lib/builders/index.js';
import { usePopper, usePortal } from '$lib/internal/actions/index.js';
import {
	FIRST_LAST_KEYS,
	SELECTION_KEYS,
	addEventListener,
	addHighlight,
	addMeltEventListener,
	makeElement,
	createElHelpers,
	createTypeaheadSearch,
	derivedVisible,
	disabledAttr,
	effect,
	executeCallbacks,
	generateIds,
	getNextFocusable,
	getPortalDestination,
	getPreviousFocusable,
	handleFocus,
	handleRovingFocus,
	isBrowser,
	isElementDisabled,
	isHTMLElement,
	kbd,
	noop,
	omit,
	overridable,
	removeHighlight,
	removeScroll,
	sleep,
	styleToString,
	toWritableStores,
	portalAttr,
	type Polygon,
	isPointerInGraceArea,
} from '$lib/internal/helpers/index.js';
import type { Defaults, MeltActionReturn, TextDirection } from '$lib/internal/types.js';
import { tick } from 'svelte';
import { derived, writable, type Writable } from 'svelte/store';

import { safeOnMount } from '$lib/internal/helpers/lifecycle.js';
import { withGet, type WithGet } from '$lib/internal/helpers/withGet.js';
import type { MenuEvents } from './events.js';
import type {
	Selector,
	_CheckboxItemProps,
	_CreateMenuProps,
	_CreateRadioGroupProps,
	_CreateSubmenuProps,
	_MenuBuilderOptions,
	_MenuParts,
	_RadioItemProps,
} from './types.js';

export const SUB_OPEN_KEYS: Record<TextDirection, string[]> = {
	ltr: [...SELECTION_KEYS, kbd.ARROW_RIGHT],
	rtl: [...SELECTION_KEYS, kbd.ARROW_LEFT],
};
export const SUB_CLOSE_KEYS: Record<TextDirection, string[]> = {
	ltr: [kbd.ARROW_LEFT],
	rtl: [kbd.ARROW_RIGHT],
};

export const menuIdParts = ['menu', 'trigger'] as const;
export type _MenuIdParts = typeof menuIdParts;

const defaults = {
	arrowSize: 8,
	positioning: {
		placement: 'bottom',
	},
	preventScroll: true,
<<<<<<< HEAD
	closeOnEscape: true,
	clickOutsideBehavior: 'close',
=======
	escapeBehavior: 'close',
	closeOnOutsideClick: true,
>>>>>>> f15cd300
	portal: undefined,
	loop: false,
	dir: 'ltr',
	defaultOpen: false,
	typeahead: true,
	closeOnItemClick: true,
	onOutsideClick: undefined,
	preventTextSelectionOverflow: true,
} satisfies Defaults<_CreateMenuProps>;

export function createMenuBuilder(opts: _MenuBuilderOptions) {
	const { name, selector } = createElHelpers<_MenuParts>(opts.selector);

	const {
		preventScroll,
		arrowSize,
		positioning,
<<<<<<< HEAD
		closeOnEscape,
		clickOutsideBehavior,
=======
		escapeBehavior,
		closeOnOutsideClick,
>>>>>>> f15cd300
		portal,
		forceVisible,
		typeahead,
		loop,
		closeFocus,
		disableFocusFirstItem,
		closeOnItemClick,
		onOutsideClick,
		preventTextSelectionOverflow,
	} = opts.rootOptions;

	const rootOpen = opts.rootOpen;
	const rootActiveTrigger = opts.rootActiveTrigger;
	/**
	 * Keeps track of the next/previous focusable element when the menu closes.
	 * This is because we are portaling the menu to the body and we need
	 * to be able to focus the next element in the DOM when the menu closes.
	 *
	 * Without keeping track of this, the focus would be reset to the top of
	 * the page (or the first focusable element in the body).
	 */
	const nextFocusable = opts.nextFocusable;
	const prevFocusable = opts.prevFocusable;

	/**
	 * Keeps track of if the user is using the keyboard to navigate the menu.
	 * This is used to determine how we handle focus on open behavior differently
	 * than when the user is using the mouse.
	 */
	const isUsingKeyboard = withGet.writable(false);

	/**
	 * Stores used to manage the grace area for submenus. This prevents us
	 * from closing a submenu when the user is moving their mouse from the
	 * trigger to the submenu.
	 */
	const lastPointerX = withGet(writable(0));
	const pointerGraceIntent = withGet(writable<GraceIntent | null>(null));
	const pointerDir = withGet(writable<Side>('right'));

	/**
	 * Track currently focused item in the menu.
	 */
	const currentFocusedItem = withGet(writable<HTMLElement | null>(null));

	const pointerMovingToSubmenu = withGet(
		derived([pointerDir, pointerGraceIntent], ([$pointerDir, $pointerGraceIntent]) => {
			return (e: PointerEvent) => {
				const isMovingTowards = $pointerDir === $pointerGraceIntent?.side;

				return isMovingTowards && isPointerInGraceArea(e, $pointerGraceIntent?.area);
			};
		})
	);

	const { typed, handleTypeaheadSearch } = createTypeaheadSearch();

	const rootIds = toWritableStores({ ...generateIds(menuIdParts), ...opts.ids });

	const isVisible = derivedVisible({
		open: rootOpen,
		forceVisible,
		activeTrigger: rootActiveTrigger,
	});

	const rootMenu = makeElement(name(), {
		stores: [isVisible, rootOpen, rootActiveTrigger, portal, rootIds.menu, rootIds.trigger],
		returned: ([
			$isVisible,
			$rootOpen,
			$rootActiveTrigger,
			$portal,
			$rootMenuId,
			$rootTriggerId,
		]) => {
			return {
				role: 'menu',
				hidden: $isVisible ? undefined : true,
				style: $isVisible ? undefined : styleToString({ display: 'none' }),
				id: $rootMenuId,
				'aria-labelledby': $rootTriggerId,
				'data-state': $rootOpen && $rootActiveTrigger ? 'open' : 'closed',
				'data-portal': portalAttr($portal),
				tabindex: -1,
			} as const;
		},
		action: (node: HTMLElement): MeltActionReturn<MenuEvents['menu']> => {
			let unsubPopper = noop;

			const unsubDerived = effect(
<<<<<<< HEAD
				[isVisible, rootActiveTrigger, positioning, portal, closeOnEscape],
				([$isVisible, $rootActiveTrigger, $positioning, $portal, $closeOnEscape]) => {
=======
				[isVisible, rootActiveTrigger, positioning, closeOnOutsideClick, portal],
				([$isVisible, $rootActiveTrigger, $positioning, $closeOnOutsideClick, $portal]) => {
>>>>>>> f15cd300
					unsubPopper();
					if (!$isVisible || !$rootActiveTrigger) return;
					tick().then(() => {
						unsubPopper();
						setMeltMenuAttribute(node, selector);
						unsubPopper = usePopper(node, {
							anchorElement: $rootActiveTrigger,
							open: rootOpen,
							options: {
								floating: $positioning,
								modal: {
									clickOutsideBehavior,
									shouldCloseOnInteractOutside: (e) => {
										onOutsideClick.get()?.(e);
										if (e.defaultPrevented) return false;

										if (
											isHTMLElement($rootActiveTrigger) &&
											$rootActiveTrigger.contains(e.target as Element)
										) {
											return false;
										}
										return true;
									},
									onClose: () => rootOpen.set(false),
								},
								portal: getPortalDestination(node, $portal),
								escapeKeydown: { behaviorType: escapeBehavior },
								preventTextSelectionOverflow: { enabled: preventTextSelectionOverflow },
							},
						}).destroy;
					});
				}
			);

			const unsubEvents = executeCallbacks(
				addMeltEventListener(node, 'keydown', (e) => {
					const target = e.target;
					const menuEl = e.currentTarget;
					if (!isHTMLElement(target) || !isHTMLElement(menuEl)) return;

					/**
					 * Submenu key events bubble through portals and
					 * we only care about key events that happen inside this menu.
					 */
					const isKeyDownInside = target.closest('[role="menu"]') === menuEl;

					if (!isKeyDownInside) return;
					if (FIRST_LAST_KEYS.includes(e.key)) {
						handleMenuNavigation(e, loop.get() ?? false);
					}

					/**
					 * Menus should not be navigated using tab
					 * @see https://www.w3.org/WAI/ARIA/apg/practices/keyboard-interface/#kbd_general_within
					 */
					if (e.key === kbd.TAB) {
						e.preventDefault();
						rootOpen.set(false);
						handleTabNavigation(e, nextFocusable, prevFocusable);
						return;
					}

					/**
					 * Check for typeahead search and handle it.
					 */
					const isCharacterKey = e.key.length === 1;
					const isModifierKey = e.ctrlKey || e.altKey || e.metaKey;
					if (!isModifierKey && isCharacterKey && typeahead.get() === true) {
						handleTypeaheadSearch(e.key, getMenuItems(menuEl));
					}
				})
			);
			return {
				destroy() {
					unsubDerived();
					unsubEvents();
					unsubPopper();
				},
			};
		},
	});

	const rootTrigger = makeElement(name('trigger'), {
		stores: [rootOpen, rootIds.menu, rootIds.trigger],
		returned: ([$rootOpen, $rootMenuId, $rootTriggerId]) => {
			return {
				'aria-controls': $rootMenuId,
				'aria-expanded': $rootOpen,
				'data-state': $rootOpen ? 'open' : 'closed',
				id: $rootTriggerId,
				tabindex: 0,
			} as const;
		},
		action: (node: HTMLElement): MeltActionReturn<MenuEvents['trigger']> => {
			rootActiveTrigger.set(node);
			applyAttrsIfDisabled(node);

			const unsub = executeCallbacks(
				addMeltEventListener(node, 'click', (e) => {
					const $rootOpen = rootOpen.get();
					const triggerEl = e.currentTarget;
					if (!isHTMLElement(triggerEl)) return;

					handleOpen(triggerEl);
					if (!$rootOpen) e.preventDefault();
				}),
				addMeltEventListener(node, 'keydown', (e) => {
					const triggerEl = e.currentTarget;
					if (!isHTMLElement(triggerEl)) return;
					if (!(SELECTION_KEYS.includes(e.key) || e.key === kbd.ARROW_DOWN)) return;
					e.preventDefault();
					handleOpen(triggerEl);

					const menuId = triggerEl.getAttribute('aria-controls');
					if (!menuId) return;

					const menu = document.getElementById(menuId);
					if (!menu) return;

					const menuItems = getMenuItems(menu);
					if (!menuItems.length) return;

					handleRovingFocus(menuItems[0]);
				})
			);

			return {
				destroy() {
					unsub();
					rootActiveTrigger.set(null);
				},
			};
		},
	});

	const rootArrow = makeElement(name('arrow'), {
		stores: arrowSize,
		returned: ($arrowSize) =>
			({
				'data-arrow': true,
				style: styleToString({
					position: 'absolute',
					width: `var(--arrow-size, ${$arrowSize}px)`,
					height: `var(--arrow-size, ${$arrowSize}px)`,
				}),
			} as const),
	});

	const overlay = makeElement(name('overlay'), {
		stores: [isVisible],
		returned: ([$isVisible]) => {
			return {
				hidden: $isVisible ? undefined : true,
				tabindex: -1,
				style: styleToString({
					display: $isVisible ? undefined : 'none',
				}),
				'aria-hidden': 'true',
				'data-state': stateAttr($isVisible),
			} as const;
		},
		action: (node: HTMLElement) => {
			const unsubPortal = effect([portal], ([$portal]) => {
				if ($portal === null) return noop;
				const portalDestination = getPortalDestination(node, $portal);
				if (portalDestination === null) return noop;
				return usePortal(node, portalDestination).destroy;
			});

			return {
				destroy() {
					unsubPortal();
				},
			};
		},
	});

	const item = makeElement(name('item'), {
		returned: () => {
			return {
				role: 'menuitem',
				tabindex: -1,
				'data-orientation': 'vertical',
			} as const;
		},
		action: (node: HTMLElement): MeltActionReturn<MenuEvents['item']> => {
			setMeltMenuAttribute(node, selector);
			applyAttrsIfDisabled(node);

			const unsub = executeCallbacks(
				addMeltEventListener(node, 'pointerdown', (e) => {
					const itemEl = e.currentTarget;
					if (!isHTMLElement(itemEl)) return;
					if (isElementDisabled(itemEl)) {
						e.preventDefault();
						return;
					}
				}),
				addMeltEventListener(node, 'click', (e) => {
					const itemEl = e.currentTarget;
					if (!isHTMLElement(itemEl)) return;
					if (isElementDisabled(itemEl)) {
						e.preventDefault();
						return;
					}

					if (e.defaultPrevented) {
						handleRovingFocus(itemEl);
						return;
					}

					if (closeOnItemClick.get()) {
						// Allows forms to submit before the menu is removed from the DOM
						sleep(1).then(() => {
							rootOpen.set(false);
						});
					}
				}),
				addMeltEventListener(node, 'keydown', (e) => {
					onItemKeyDown(e);
				}),
				addMeltEventListener(node, 'pointermove', (e) => {
					onMenuItemPointerMove(e);
				}),
				addMeltEventListener(node, 'pointerleave', (e) => {
					onMenuItemPointerLeave(e);
				}),
				addMeltEventListener(node, 'focusin', (e) => {
					onItemFocusIn(e);
				}),
				addMeltEventListener(node, 'focusout', (e) => {
					onItemFocusOut(e);
				})
			);

			return {
				destroy: unsub,
			};
		},
	});

	const group = makeElement(name('group'), {
		returned: () => {
			return (groupId: string) =>
				({
					role: 'group',
					'aria-labelledby': groupId,
				} as const);
		},
	});

	const groupLabel = makeElement(name('group-label'), {
		returned: () => {
			return (groupId: string) =>
				({
					id: groupId,
				} as const);
		},
	});

	const checkboxItemDefaults = {
		defaultChecked: false,
		disabled: false,
	};

	const createCheckboxItem = (props?: _CheckboxItemProps) => {
		const withDefaults = { ...checkboxItemDefaults, ...props } satisfies _CheckboxItemProps;
		const checkedWritable = withDefaults.checked ?? writable(withDefaults.defaultChecked ?? null);
		const checked = overridable(checkedWritable, withDefaults.onCheckedChange);
		const disabled = writable(withDefaults.disabled);

		const checkboxItem = makeElement(name('checkbox-item'), {
			stores: [checked, disabled],
			returned: ([$checked, $disabled]) => {
				return {
					role: 'menuitemcheckbox',
					tabindex: -1,
					'data-orientation': 'vertical',
					'aria-checked': isIndeterminate($checked) ? 'mixed' : $checked ? 'true' : 'false',
					'data-disabled': disabledAttr($disabled),
					'data-state': getCheckedState($checked),
				} as const;
			},
			action: (node: HTMLElement): MeltActionReturn<MenuEvents['checkboxItem']> => {
				setMeltMenuAttribute(node, selector);
				applyAttrsIfDisabled(node);

				const unsub = executeCallbacks(
					addMeltEventListener(node, 'pointerdown', (e) => {
						const itemEl = e.currentTarget;
						if (!isHTMLElement(itemEl)) return;
						if (isElementDisabled(itemEl)) {
							e.preventDefault();
							return;
						}
					}),
					addMeltEventListener(node, 'click', (e) => {
						const itemEl = e.currentTarget;
						if (!isHTMLElement(itemEl)) return;
						if (isElementDisabled(itemEl)) {
							e.preventDefault();
							return;
						}

						if (e.defaultPrevented) {
							handleRovingFocus(itemEl);
							return;
						}
						checked.update((prev) => {
							if (isIndeterminate(prev)) return true;
							return !prev;
						});

						if (closeOnItemClick.get()) {
							// We're waiting for a tick to let the checked store update
							// before closing the menu. If we don't, and the user was to hit
							// spacebar or enter twice really fast, the menu would close and
							// reopen without the checked state being updated.
							tick().then(() => {
								rootOpen.set(false);
							});
						}
					}),
					addMeltEventListener(node, 'keydown', (e) => {
						onItemKeyDown(e);
					}),
					addMeltEventListener(node, 'pointermove', (e) => {
						const itemEl = e.currentTarget;
						if (!isHTMLElement(itemEl)) return;

						if (isElementDisabled(itemEl)) {
							onItemLeave(e);
							return;
						}

						onMenuItemPointerMove(e, itemEl);
					}),
					addMeltEventListener(node, 'pointerleave', (e) => {
						onMenuItemPointerLeave(e);
					}),
					addMeltEventListener(node, 'focusin', (e) => {
						onItemFocusIn(e);
					}),
					addMeltEventListener(node, 'focusout', (e) => {
						onItemFocusOut(e);
					})
				);

				return {
					destroy: unsub,
				};
			},
		});

		const isChecked = derived(checked, ($checked) => $checked === true);
		const _isIndeterminate = derived(checked, ($checked) => $checked === 'indeterminate');

		return {
			elements: {
				checkboxItem,
			},
			states: {
				checked,
			},
			helpers: {
				isChecked,
				isIndeterminate: _isIndeterminate,
			},
			options: {
				disabled,
			},
		};
	};

	const createMenuRadioGroup = (args: _CreateRadioGroupProps = {}) => {
		const valueWritable = args.value ?? writable(args.defaultValue ?? null);
		const value = overridable(valueWritable, args.onValueChange);

		const radioGroup = makeElement(name('radio-group'), {
			returned: () =>
				({
					role: 'group',
				} as const),
		});

		const radioItemDefaults = {
			disabled: false,
		};

		const radioItem = makeElement(name('radio-item'), {
			stores: [value],
			returned: ([$value]) => {
				return (itemProps: _RadioItemProps) => {
					const { value: itemValue, disabled } = { ...radioItemDefaults, ...itemProps };
					const checked = $value === itemValue;

					return {
						disabled,
						role: 'menuitemradio',
						'data-state': checked ? 'checked' : 'unchecked',
						'aria-checked': checked,
						'data-disabled': disabledAttr(disabled),
						'data-value': itemValue,
						'data-orientation': 'vertical',
						tabindex: -1,
					} as const;
				};
			},
			action: (node: HTMLElement): MeltActionReturn<MenuEvents['radioItem']> => {
				setMeltMenuAttribute(node, selector);

				const unsub = executeCallbacks(
					addMeltEventListener(node, 'pointerdown', (e) => {
						const itemEl = e.currentTarget;
						if (!isHTMLElement(itemEl)) return;
						const itemValue = node.dataset.value;
						const disabled = node.dataset.disabled;

						if (disabled || itemValue === undefined) {
							e.preventDefault();
							return;
						}
					}),
					addMeltEventListener(node, 'click', (e) => {
						const itemEl = e.currentTarget;
						if (!isHTMLElement(itemEl)) return;
						const itemValue = node.dataset.value;
						const disabled = node.dataset.disabled;

						if (disabled || itemValue === undefined) {
							e.preventDefault();
							return;
						}

						if (e.defaultPrevented) {
							if (!isHTMLElement(itemEl)) return;
							handleRovingFocus(itemEl);
							return;
						}

						value.set(itemValue);

						if (closeOnItemClick.get()) {
							// We're waiting for a tick to let the checked store update
							// before closing the menu. If we don't, and the user was to hit
							// spacebar or enter twice really fast, the menu would close and
							// reopen without the checked state being updated.
							tick().then(() => {
								rootOpen.set(false);
							});
						}
					}),
					addMeltEventListener(node, 'keydown', (e) => {
						onItemKeyDown(e);
					}),
					addMeltEventListener(node, 'pointermove', (e) => {
						const itemEl = e.currentTarget;
						if (!isHTMLElement(itemEl)) return;

						const itemValue = node.dataset.value;
						const disabled = node.dataset.disabled;

						if (disabled || itemValue === undefined) {
							onItemLeave(e);
							return;
						}
						onMenuItemPointerMove(e, itemEl);
					}),
					addMeltEventListener(node, 'pointerleave', (e) => {
						onMenuItemPointerLeave(e);
					}),
					addMeltEventListener(node, 'focusin', (e) => {
						onItemFocusIn(e);
					}),
					addMeltEventListener(node, 'focusout', (e) => {
						onItemFocusOut(e);
					})
				);

				return {
					destroy: unsub,
				};
			},
		});

		const isChecked = derived(value, ($value) => {
			return (itemValue: string) => {
				return $value === itemValue;
			};
		});

		return {
			elements: {
				radioGroup,
				radioItem,
			},
			states: {
				value,
			},
			helpers: {
				isChecked,
			},
		};
	};

	const {
		elements: { root: separator },
	} = createSeparator({
		orientation: 'horizontal',
	});

	/* -------------------------------------------------------------------------------------------------
	 * SUBMENU
	 * -----------------------------------------------------------------------------------------------*/

	const subMenuDefaults = {
		...defaults,
		disabled: false,
		positioning: {
			placement: 'right-start',
			gutter: 8,
		},
	} satisfies Defaults<_CreateSubmenuProps>;

	const createSubmenu = (args?: _CreateSubmenuProps) => {
		const withDefaults = { ...subMenuDefaults, ...args } satisfies _CreateSubmenuProps;

		const subOpenWritable = withDefaults.open ?? writable(false);
		const subOpen = overridable(subOpenWritable, withDefaults?.onOpenChange);
		// options
		const options = toWritableStores(omit(withDefaults, 'ids'));

		const { positioning, arrowSize, disabled } = options;

		const subActiveTrigger = withGet(writable<HTMLElement | null>(null));
		const subOpenTimer = withGet(writable<number | null>(null));
		const pointerGraceTimer = withGet(writable(0));

		const subIds = toWritableStores({ ...generateIds(menuIdParts), ...withDefaults.ids });

		const subIsVisible = derivedVisible({
			open: subOpen,
			forceVisible,
			activeTrigger: subActiveTrigger,
		});

		const subMenu = makeElement(name('submenu'), {
			stores: [subIsVisible, subOpen, subActiveTrigger, subIds.menu, subIds.trigger],
			returned: ([$subIsVisible, $subOpen, $subActiveTrigger, $subMenuId, $subTriggerId]) => {
				return {
					role: 'menu',
					hidden: $subIsVisible ? undefined : true,
					style: $subIsVisible ? undefined : styleToString({ display: 'none' }),
					id: $subMenuId,
					'aria-labelledby': $subTriggerId,
					'data-state': $subOpen && $subActiveTrigger ? 'open' : 'closed',
					// unit tests fail on `.closest` if the id starts with a number
					// so using a data attribute
					'data-id': $subMenuId,
					tabindex: -1,
				} as const;
			},
			action: (node: HTMLElement): MeltActionReturn<MenuEvents['submenu']> => {
				let unsubPopper = noop;

				const unsubDerived = effect(
					[subIsVisible, positioning],
					([$subIsVisible, $positioning]) => {
						unsubPopper();
						if (!$subIsVisible) return;
						const activeTrigger = subActiveTrigger.get();
						if (!activeTrigger) return;
						tick().then(() => {
							unsubPopper();
							const parentMenuEl = getParentMenu(activeTrigger);

							unsubPopper = usePopper(node, {
								anchorElement: activeTrigger,
								open: subOpen,
								options: {
									floating: $positioning,
									portal: isHTMLElement(parentMenuEl) ? parentMenuEl : undefined,
									modal: null,
									focusTrap: null,
									escapeKeydown: null,
									preventTextSelectionOverflow: null,
								},
							}).destroy;
						});
					}
				);

				const unsubEvents = executeCallbacks(
					addMeltEventListener(node, 'keydown', (e) => {
						if (e.key === kbd.ESCAPE) {
							return;
						}

						// Submenu key events bubble through portals.
						// We only want the keys in this menu.
						const target = e.target;
						const menuEl = e.currentTarget;
						if (!isHTMLElement(target) || !isHTMLElement(menuEl)) return;

						const isKeyDownInside = target.closest('[role="menu"]') === menuEl;
						if (!isKeyDownInside) return;

						if (FIRST_LAST_KEYS.includes(e.key)) {
							// prevent events from bubbling
							e.stopImmediatePropagation();
							handleMenuNavigation(e, loop.get() ?? false);
							return;
						}

						const isCloseKey = SUB_CLOSE_KEYS['ltr'].includes(e.key);
						const isModifierKey = e.ctrlKey || e.altKey || e.metaKey;
						const isCharacterKey = e.key.length === 1;

						// close the submenu if the user presses a close key
						if (isCloseKey) {
							const $subActiveTrigger = subActiveTrigger.get();
							e.preventDefault();
							$subActiveTrigger && handleRovingFocus($subActiveTrigger);
							subOpen.set(false);
							return;
						}

						/**
						 * Menus should not be navigated using tab, so we prevent it.
						 * @see https://www.w3.org/WAI/ARIA/apg/practices/keyboard-interface/#kbd_general_within
						 */
						if (e.key === kbd.TAB) {
							e.preventDefault();
							rootOpen.set(false);
							handleTabNavigation(e, nextFocusable, prevFocusable);
							return;
						}

						if (!isModifierKey && isCharacterKey && typeahead.get() === true) {
							// typeahead logic
							handleTypeaheadSearch(e.key, getMenuItems(menuEl));
						}
					}),
					addMeltEventListener(node, 'pointermove', (e) => {
						onMenuPointerMove(e);
					}),
					addMeltEventListener(node, 'focusout', (e) => {
						const $subActiveTrigger = subActiveTrigger.get();
						if (isUsingKeyboard.get()) {
							const target = e.target;
							const submenuEl = document.getElementById(subIds.menu.get());
							if (!isHTMLElement(submenuEl) || !isHTMLElement(target)) return;

							if (!submenuEl.contains(target) && target !== $subActiveTrigger) {
								subOpen.set(false);
							}
						} else {
							const menuEl = e.currentTarget;
							const relatedTarget = e.relatedTarget;
							if (!isHTMLElement(relatedTarget) || !isHTMLElement(menuEl)) return;

							if (!menuEl.contains(relatedTarget) && relatedTarget !== $subActiveTrigger) {
								subOpen.set(false);
							}
						}
					})
				);

				return {
					destroy() {
						unsubDerived();
						unsubPopper();
						unsubEvents();
					},
				};
			},
		});

		const subTrigger = makeElement(name('subtrigger'), {
			stores: [subOpen, disabled, subIds.menu, subIds.trigger],
			returned: ([$subOpen, $disabled, $subMenuId, $subTriggerId]) => {
				return {
					role: 'menuitem',
					id: $subTriggerId,
					tabindex: -1,
					'aria-controls': $subMenuId,
					'aria-expanded': $subOpen,
					'data-state': $subOpen ? 'open' : 'closed',
					'data-disabled': disabledAttr($disabled),
					'aria-haspopop': 'menu',
				} as const;
			},
			action: (node: HTMLElement): MeltActionReturn<MenuEvents['subTrigger']> => {
				setMeltMenuAttribute(node, selector);
				applyAttrsIfDisabled(node);
				subActiveTrigger.set(node);

				const unsubTimer = () => {
					clearTimerStore(subOpenTimer);
					window.clearTimeout(pointerGraceTimer.get());
					pointerGraceIntent.set(null);
				};

				const unsubEvents = executeCallbacks(
					addMeltEventListener(node, 'click', (e) => {
						if (e.defaultPrevented) return;

						const triggerEl = e.currentTarget;
						if (!isHTMLElement(triggerEl) || isElementDisabled(triggerEl)) return;

						// Manually focus because iOS Safari doesn't always focus on click (e.g. buttons)
						handleRovingFocus(triggerEl);
						subOpen.set(true);
					}),
					addMeltEventListener(node, 'keydown', (e) => {
						const $typed = typed.get();
						const triggerEl = e.currentTarget;
						if (!isHTMLElement(triggerEl) || isElementDisabled(triggerEl)) return;
						const isTypingAhead = $typed.length > 0;
						if (isTypingAhead && e.key === kbd.SPACE) return;

						if (SUB_OPEN_KEYS['ltr'].includes(e.key)) {
							if (!subOpen.get()) {
								triggerEl.click();
								e.preventDefault();
								return;
							}

							const menuId = triggerEl.getAttribute('aria-controls');
							if (!menuId) return;

							const menuEl = document.getElementById(menuId);
							if (!isHTMLElement(menuEl)) return;

							const firstItem = getMenuItems(menuEl)[0];
							handleRovingFocus(firstItem);
						}
					}),
					addMeltEventListener(node, 'pointermove', (e) => {
						if (!isMouse(e)) return;
						onItemEnter(e);

						if (e.defaultPrevented) return;

						const triggerEl = e.currentTarget;
						if (!isHTMLElement(triggerEl)) return;
						if (!isFocusWithinSubmenu(subIds.menu.get())) {
							handleRovingFocus(triggerEl);
						}

						const openTimer = subOpenTimer.get();
						if (!subOpen.get() && !openTimer && !isElementDisabled(triggerEl)) {
							subOpenTimer.set(
								window.setTimeout(() => {
									subOpen.set(true);
									clearTimerStore(subOpenTimer);
								}, 100)
							);
						}
					}),
					addMeltEventListener(node, 'pointerleave', (e) => {
						if (!isMouse(e)) return;
						clearTimerStore(subOpenTimer);

						const submenuEl = document.getElementById(subIds.menu.get());
						const contentRect = submenuEl?.getBoundingClientRect();

						if (contentRect) {
							const side = submenuEl?.dataset.side as Side;
							const rightSide = side === 'right';
							const bleed = rightSide ? -5 : +5;
							const contentNearEdge = contentRect[rightSide ? 'left' : 'right'];
							const contentFarEdge = contentRect[rightSide ? 'right' : 'left'];

							pointerGraceIntent.set({
								area: [
									// Apply a bleed on clientX to ensure that our exit point is
									// consistently within polygon bounds
									{ x: e.clientX + bleed, y: e.clientY },
									{ x: contentNearEdge, y: contentRect.top },
									{ x: contentFarEdge, y: contentRect.top },
									{ x: contentFarEdge, y: contentRect.bottom },
									{ x: contentNearEdge, y: contentRect.bottom },
								],
								side,
							});

							window.clearTimeout(pointerGraceTimer.get());
							pointerGraceTimer.set(
								window.setTimeout(() => {
									pointerGraceIntent.set(null);
								}, 300)
							);
						} else {
							onTriggerLeave(e);
							if (e.defaultPrevented) return;

							// There's 100ms where the user may leave an item before the submenu was opened.
							pointerGraceIntent.set(null);
						}
					}),
					addMeltEventListener(node, 'focusout', (e) => {
						const triggerEl = e.currentTarget;
						if (!isHTMLElement(triggerEl)) return;

						removeHighlight(triggerEl);

						const relatedTarget = e.relatedTarget;
						if (!isHTMLElement(relatedTarget)) return;

						const menuId = triggerEl.getAttribute('aria-controls');
						if (!menuId) return;

						const menu = document.getElementById(menuId);

						if (menu && !menu.contains(relatedTarget)) {
							subOpen.set(false);
						}
					}),
					addMeltEventListener(node, 'focusin', (e) => {
						onItemFocusIn(e);
					})
				);

				return {
					destroy() {
						subActiveTrigger.set(null);
						unsubTimer();
						unsubEvents();
					},
				};
			},
		});

		const subArrow = makeElement(name('subarrow'), {
			stores: arrowSize,
			returned: ($arrowSize) =>
				({
					'data-arrow': true,
					style: styleToString({
						position: 'absolute',
						width: `var(--arrow-size, ${$arrowSize}px)`,
						height: `var(--arrow-size, ${$arrowSize}px)`,
					}),
				} as const),
		});

		/* -------------------------------------------------------------------------------------------------
		 * Sub Menu Effects
		 * -----------------------------------------------------------------------------------------------*/

		effect([rootOpen], ([$rootOpen]) => {
			if (!$rootOpen) {
				subActiveTrigger.set(null);
				subOpen.set(false);
			}
		});

		effect([pointerGraceIntent], ([$pointerGraceIntent]) => {
			if (!isBrowser || $pointerGraceIntent) return;
			window.clearTimeout(pointerGraceTimer.get());
		});

		effect([subOpen], ([$subOpen]) => {
			if (!isBrowser) return;

			if ($subOpen && isUsingKeyboard.get()) {
				sleep(1).then(() => {
					const menuEl = document.getElementById(subIds.menu.get());
					if (!menuEl) return;
					const menuItems = getMenuItems(menuEl);
					if (!menuItems.length) return;
					handleRovingFocus(menuItems[0]);
				});
			}

			if (!$subOpen) {
				const focusedItem = currentFocusedItem.get();
				const subTriggerEl = document.getElementById(subIds.trigger.get());
				if (focusedItem) {
					sleep(1).then(() => {
						const menuEl = document.getElementById(subIds.menu.get());
						if (!menuEl) return;
						if (menuEl.contains(focusedItem)) {
							removeHighlight(focusedItem);
						}
					});
				}
				if (!subTriggerEl || document.activeElement === subTriggerEl) return;
				removeHighlight(subTriggerEl);
			}
		});

		return {
			ids: subIds,
			elements: {
				subTrigger,
				subMenu,
				subArrow,
			},
			states: {
				subOpen,
			},
			options,
		};
	};

	safeOnMount(() => {
		const unsubs: Array<() => void> = [];

		const handlePointer = () => isUsingKeyboard.set(false);

		const handleKeyDown = () => {
			isUsingKeyboard.set(true);
			unsubs.push(
				executeCallbacks(
					addEventListener(document, 'pointerdown', handlePointer, { capture: true, once: true }),
					addEventListener(document, 'pointermove', handlePointer, { capture: true, once: true })
				)
			);
		};

		unsubs.push(addEventListener(document, 'keydown', handleKeyDown, { capture: true }));

		return () => {
			unsubs.forEach((unsub) => unsub());
		};
	});

	/* -------------------------------------------------------------------------------------------------
	 * Root Effects
	 * -----------------------------------------------------------------------------------------------*/

	effect([rootOpen, currentFocusedItem], ([$rootOpen, $currentFocusedItem]) => {
		if (!$rootOpen && $currentFocusedItem) {
			removeHighlight($currentFocusedItem);
		}
	});

	effect(
		[rootOpen],
		([$rootOpen]) => {
			if (!isBrowser || $rootOpen) return;
			handleFocus({ prop: closeFocus.get(), defaultEl: rootActiveTrigger.get() });
		},
		{ skipFirstRun: true }
	);

	effect([rootOpen, preventScroll], ([$rootOpen, $preventScroll]) => {
		if (!isBrowser) return;

		const unsubs: Array<() => void> = [];

		if (opts.removeScroll && $rootOpen && $preventScroll) {
			unsubs.push(removeScroll());
		}

		// if the menu is open, we'll sleep for a sec so the menu can render
		// before we focus on either the first item or the menu itself.
		sleep(1).then(() => {
			const menuEl = document.getElementById(rootIds.menu.get());
			if (menuEl && $rootOpen && isUsingKeyboard.get()) {
				if (disableFocusFirstItem.get()) {
					handleRovingFocus(menuEl);
					return;
				}
				// Get menu items belonging to the root menu
				const menuItems = getMenuItems(menuEl);
				if (!menuItems.length) return;

				// Focus on first menu item
				handleRovingFocus(menuItems[0]);
			}
		});

		return () => {
			unsubs.forEach((unsub) => unsub());
		};
	});

	function handleOpen(triggerEl: HTMLElement) {
		rootOpen.update((prev) => {
			const isOpen = !prev;
			if (isOpen) {
				nextFocusable.set(getNextFocusable(triggerEl));
				prevFocusable.set(getPreviousFocusable(triggerEl));
			}

			return isOpen;
		});
	}

	/* -------------------------------------------------------------------------------------------------
	 * Pointer Event Effects
	 * -----------------------------------------------------------------------------------------------*/

	function onItemFocusIn(e: FocusEvent) {
		const itemEl = e.currentTarget;
		if (!isHTMLElement(itemEl)) return;
		const $currentFocusedItem = currentFocusedItem.get();
		if ($currentFocusedItem) {
			removeHighlight($currentFocusedItem);
		}
		addHighlight(itemEl);

		/**
		 * Accomodates for Firefox focus event behavior, which differs
		 * from other browsers. We're setting the current focused item
		 * so when we close the menu, we can remove the data-highlighted
		 * attribute from the item, since a blur nor focusout event will be fired
		 * when the menu is closed via `clickOutside` or the ESC key.
		 */
		currentFocusedItem.set(itemEl);
	}

	/**
	 * Each of the menu items share the same focusout event handler.
	 */
	function onItemFocusOut(e: FocusEvent) {
		const itemEl = e.currentTarget;
		if (!isHTMLElement(itemEl)) return;
		removeHighlight(itemEl);
	}

	function onItemEnter(e: PointerEvent) {
		if (isPointerMovingToSubmenu(e)) {
			e.preventDefault();
		}
	}

	function onItemLeave(e: PointerEvent) {
		if (isPointerMovingToSubmenu(e)) {
			return;
		}
		const target = e.target;
		if (!isHTMLElement(target)) return;

		const parentMenuEl = getParentMenu(target);
		if (!parentMenuEl) return;
		handleRovingFocus(parentMenuEl);
	}

	function onTriggerLeave(e: PointerEvent) {
		if (isPointerMovingToSubmenu(e)) {
			e.preventDefault();
		}
	}

	function onMenuPointerMove(e: PointerEvent) {
		if (!isMouse(e)) return;

		const target = e.target;
		const currentTarget = e.currentTarget;
		if (!isHTMLElement(currentTarget) || !isHTMLElement(target)) return;

		const $lastPointerX = lastPointerX.get();
		const pointerXHasChanged = $lastPointerX !== e.clientX;

		// We don't use `e.movementX` for this check because Safari will
		// always return `0` on a pointer e.
		if (currentTarget.contains(target) && pointerXHasChanged) {
			const newDir = e.clientX > $lastPointerX ? 'right' : 'left';
			pointerDir.set(newDir);
			lastPointerX.set(e.clientX);
		}
	}

	function onMenuItemPointerMove(e: PointerEvent, currTarget: HTMLElement | null = null) {
		if (!isMouse(e)) return;
		onItemEnter(e);
		if (e.defaultPrevented) return;

		// if we've already checked the current target, we don't need to again
		if (currTarget) {
			handleRovingFocus(currTarget);
			return;
		}

		// otherwise we will
		const currentTarget = e.currentTarget;
		if (!isHTMLElement(currentTarget)) return;
		// focus on the current menu item
		handleRovingFocus(currentTarget);
	}

	function onMenuItemPointerLeave(e: PointerEvent) {
		if (!isMouse(e)) return;
		onItemLeave(e);
	}

	/* -------------------------------------------------------------------------------------------------
	 * Helper Functions
	 * -----------------------------------------------------------------------------------------------*/

	function onItemKeyDown(e: KeyboardEvent) {
		const $typed = typed.get();
		const isTypingAhead = $typed.length > 0;
		if (isTypingAhead && e.key === kbd.SPACE) {
			e.preventDefault();
			return;
		}
		if (SELECTION_KEYS.includes(e.key)) {
			/**
			 * We prevent default browser behaviour for selection keys as they should trigger
			 * a selection only:
			 * - prevents space from scrolling the page.
			 * - if keydown causes focus to move, prevents keydown from firing on the new target.
			 */
			e.preventDefault();
			const itemEl = e.currentTarget;
			if (!isHTMLElement(itemEl)) return;

			itemEl.click();
		}
	}

	function isIndeterminate(checked?: boolean | 'indeterminate'): checked is 'indeterminate' {
		return checked === 'indeterminate';
	}

	function getCheckedState(checked: boolean | 'indeterminate') {
		return isIndeterminate(checked) ? 'indeterminate' : checked ? 'checked' : 'unchecked';
	}

	function isPointerMovingToSubmenu(e: PointerEvent) {
		return pointerMovingToSubmenu.get()(e);
	}

	/**
	 * Get the parent menu element for a menu item.
	 * @param element The menu item element
	 */
	function getParentMenu(element: HTMLElement): HTMLElement | null {
		const parentMenuEl = element.closest('[role="menu"]');
		if (!isHTMLElement(parentMenuEl)) return null;
		return parentMenuEl;
	}

	return {
		elements: {
			trigger: rootTrigger,
			menu: rootMenu,
			overlay,
			item,
			group,
			groupLabel,
			arrow: rootArrow,
			separator,
		},
		builders: {
			createCheckboxItem,
			createSubmenu,
			createMenuRadioGroup,
		},
		states: {
			open: rootOpen,
		},
		helpers: {
			handleTypeaheadSearch,
		},
		ids: rootIds,
		options: opts.rootOptions,
	};
}

export function handleTabNavigation(
	e: KeyboardEvent,
	nextFocusable: WithGet<Writable<HTMLElement | null>>,
	prevFocusable: WithGet<Writable<HTMLElement | null>>
) {
	if (e.shiftKey) {
		const $prevFocusable = prevFocusable.get();
		if ($prevFocusable) {
			e.preventDefault();
			sleep(1).then(() => $prevFocusable.focus());
			prevFocusable.set(null);
		}
	} else {
		const $nextFocusable = nextFocusable.get();
		if ($nextFocusable) {
			e.preventDefault();
			sleep(1).then(() => $nextFocusable.focus());
			nextFocusable.set(null);
		}
	}
}

/**
 * Get the menu items for a given menu element.
 * This only selects menu items that are direct children of the menu element,
 * not menu items that are nested in submenus.
 * @param element The menu item element
 */
export function getMenuItems(menuElement: HTMLElement) {
	return Array.from(menuElement.querySelectorAll(`[data-melt-menu-id="${menuElement.id}"]`)).filter(
		(item): item is HTMLElement => isHTMLElement(item)
	);
}

export function applyAttrsIfDisabled(element: HTMLElement | null) {
	if (!element || !isElementDisabled(element)) return;

	element.setAttribute('data-disabled', '');
	element.setAttribute('aria-disabled', 'true');
}

/**
 * Given a timer store, clear the timeout and set the store to null
 * @param openTimer The timer store
 */
export function clearTimerStore(timerStore: WithGet<Writable<number | null>>) {
	if (!isBrowser) return;
	const timer = timerStore.get();
	if (timer) {
		window.clearTimeout(timer);
		timerStore.set(null);
	}
}

/**
 * Check if the event is a mouse event
 * @param e The pointer event
 */
function isMouse(e: PointerEvent) {
	return e.pointerType === 'mouse';
}

/**
 * Set the `data-melt-menu-id` attribute on a menu item element.
 * @param element The menu item element
 */
export function setMeltMenuAttribute(element: HTMLElement | null, selector: Selector) {
	if (!element) return;
	const menuEl = element.closest(`${selector()}, ${selector('submenu')}`);

	if (!isHTMLElement(menuEl)) return;
	element.setAttribute('data-melt-menu-id', menuEl.id);
}

/**
 * Keyboard event handler for menu navigation
 * @param e The keyboard event
 */
export function handleMenuNavigation(e: KeyboardEvent, loop?: boolean) {
	e.preventDefault();

	// currently focused menu item
	const currentFocusedItem = document.activeElement;

	// menu element being navigated
	const currentTarget = e.currentTarget;

	if (!isHTMLElement(currentFocusedItem) || !isHTMLElement(currentTarget)) return;

	// menu items of the current menu
	const menuItems = getMenuItems(currentTarget);
	if (!menuItems.length) return;

	const candidateNodes = menuItems.filter((item) => {
		if (item.hasAttribute('data-disabled') || item.getAttribute('disabled') === 'true') {
			return false;
		}
		return true;
	});

	// Index of the currently focused item in the candidate nodes array
	const currentIndex = candidateNodes.indexOf(currentFocusedItem);

	// Calculate the index of the next menu item
	let nextIndex: number;
	switch (e.key) {
		case kbd.ARROW_DOWN:
			if (loop) {
				nextIndex = currentIndex < candidateNodes.length - 1 ? currentIndex + 1 : 0;
			} else {
				nextIndex = currentIndex < candidateNodes.length - 1 ? currentIndex + 1 : currentIndex;
			}
			break;
		case kbd.ARROW_UP:
			if (loop) {
				nextIndex = currentIndex > 0 ? currentIndex - 1 : candidateNodes.length - 1;
			} else {
				nextIndex =
					currentIndex < 0 ? candidateNodes.length - 1 : currentIndex > 0 ? currentIndex - 1 : 0;
			}
			break;
		case kbd.HOME:
			nextIndex = 0;
			break;
		case kbd.END:
			nextIndex = candidateNodes.length - 1;
			break;
		default:
			return;
	}
	handleRovingFocus(candidateNodes[nextIndex]);
}

type Side = 'left' | 'right';
type GraceIntent = { area: Polygon; side: Side };

function isFocusWithinSubmenu(submenuId: string) {
	const activeEl = document.activeElement;
	if (!isHTMLElement(activeEl)) return false;
	// unit tests don't allow `.closest(#id)` to start with a number
	// so we're using a data attribute.
	const submenuEl = activeEl.closest(`[data-id="${submenuId}"]`);
	return isHTMLElement(submenuEl);
}

function stateAttr(open: boolean) {
	return open ? 'open' : 'closed';
}<|MERGE_RESOLUTION|>--- conflicted
+++ resolved
@@ -71,13 +71,8 @@
 		placement: 'bottom',
 	},
 	preventScroll: true,
-<<<<<<< HEAD
-	closeOnEscape: true,
+	escapeBehavior: 'close',
 	clickOutsideBehavior: 'close',
-=======
-	escapeBehavior: 'close',
-	closeOnOutsideClick: true,
->>>>>>> f15cd300
 	portal: undefined,
 	loop: false,
 	dir: 'ltr',
@@ -95,13 +90,8 @@
 		preventScroll,
 		arrowSize,
 		positioning,
-<<<<<<< HEAD
-		closeOnEscape,
+		escapeBehavior,
 		clickOutsideBehavior,
-=======
-		escapeBehavior,
-		closeOnOutsideClick,
->>>>>>> f15cd300
 		portal,
 		forceVisible,
 		typeahead,
@@ -192,13 +182,8 @@
 			let unsubPopper = noop;
 
 			const unsubDerived = effect(
-<<<<<<< HEAD
-				[isVisible, rootActiveTrigger, positioning, portal, closeOnEscape],
-				([$isVisible, $rootActiveTrigger, $positioning, $portal, $closeOnEscape]) => {
-=======
-				[isVisible, rootActiveTrigger, positioning, closeOnOutsideClick, portal],
-				([$isVisible, $rootActiveTrigger, $positioning, $closeOnOutsideClick, $portal]) => {
->>>>>>> f15cd300
+				[isVisible, rootActiveTrigger, positioning, portal],
+				([$isVisible, $rootActiveTrigger, $positioning, $portal]) => {
 					unsubPopper();
 					if (!$isVisible || !$rootActiveTrigger) return;
 					tick().then(() => {
