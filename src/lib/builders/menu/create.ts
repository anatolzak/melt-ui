import { usePopper } from '$lib/internal/actions';
import {
	builder,
	createElHelpers,
	createTypeaheadSearch,
	derivedWithUnsubscribe,
	effect,
	executeCallbacks,
	FIRST_LAST_KEYS,
	generateId,
	getNextFocusable,
	getPreviousFocusable,
	handleRovingFocus,
	isBrowser,
	isElementDisabled,
	isHTMLElement,
	kbd,
	noop,
	removeScroll,
	SELECTION_KEYS,
	sleep,
	styleToString,
<<<<<<< HEAD
	isLeftClick,
	type MeltEventHandler,
	addMeltEventListener,
=======
	addHighlight,
	removeHighlight,
	toWritableStores,
	getPortalParent,
	derivedVisible,
>>>>>>> 34fb97c8
} from '$lib/internal/helpers';
import { createSeparator } from '$lib/builders';
import type { Defaults, TextDirection } from '$lib/internal/types';
import { onMount, tick } from 'svelte';
import { derived, get, writable, type Writable } from 'svelte/store';

import type {
	CheckboxItemProps,
	CreateMenuProps,
	CreateRadioGroupProps,
	CreateSubmenuProps,
	ItemProps,
	MenuBuilderOptions,
	MenuParts,
	RadioItemActionProps,
	RadioItemProps,
	Selector,
} from './types';
import type { ActionReturn } from 'svelte/action';

export const SUB_OPEN_KEYS: Record<TextDirection, string[]> = {
	ltr: [...SELECTION_KEYS, kbd.ARROW_RIGHT],
	rtl: [...SELECTION_KEYS, kbd.ARROW_LEFT],
};
export const SUB_CLOSE_KEYS: Record<TextDirection, string[]> = {
	ltr: [kbd.ARROW_LEFT],
	rtl: [kbd.ARROW_RIGHT],
};

const defaults = {
	arrowSize: 8,
	positioning: {
		placement: 'bottom',
	},
	preventScroll: true,
	closeOnEscape: true,
	closeOnOutsideClick: true,
	portal: 'body',
	loop: false,
	dir: 'ltr',
	defaultOpen: false,
} satisfies Defaults<CreateMenuProps>;

export function createMenuBuilder(opts: MenuBuilderOptions) {
	const { name, selector } = createElHelpers<MenuParts>(opts.selector);

	const {
		preventScroll,
		arrowSize,
		positioning,
		closeOnEscape,
		closeOnOutsideClick,
		portal,
		forceVisible,
	} = opts.rootOptions;

	const rootOpen = opts.rootOpen;
	const rootActiveTrigger = opts.rootActiveTrigger;
	/**
	 * Keeps track of the next/previous focusable element when the menu closes.
	 * This is because we are portaling the menu to the body and we need
	 * to be able to focus the next element in the DOM when the menu closes.
	 *
	 * Without keeping track of this, the focus would be reset to the top of
	 * the page (or the first focusable element in the body).
	 */
	const nextFocusable = opts.nextFocusable;
	const prevFocusable = opts.prevFocusable;

	/**
	 * Keeps track of if the user is using the keyboard to navigate the menu.
	 * This is used to determine how we handle focus on open behavior differently
	 * than when the user is using the mouse.
	 */
	const isUsingKeyboard = writable(false);

	/**
	 * Stores used to manage the grace area for submenus. This prevents us
	 * from closing a submenu when the user is moving their mouse from the
	 * trigger to the submenu.
	 */
	const lastPointerX = writable(0);
	const pointerGraceIntent = writable<GraceIntent | null>(null);
	const pointerDir = writable<Side>('right');

	/**
	 * Track currently focused item in the menu.
	 */
	const currentFocusedItem = writable<HTMLElement | null>(null);

	const pointerMovingToSubmenu = derivedWithUnsubscribe(
		[pointerDir, pointerGraceIntent],
		([$pointerDir, $pointerGraceIntent]) => {
			return (e: PointerEvent) => {
				const isMovingTowards = $pointerDir === $pointerGraceIntent?.side;

				return isMovingTowards && isPointerInGraceArea(e, $pointerGraceIntent?.area);
			};
		}
	);

	const { typed, handleTypeaheadSearch } = createTypeaheadSearch();

	const rootIds = {
		menu: generateId(),
		trigger: generateId(),
	};

<<<<<<< HEAD
	type RootMenuEvents = {
		'on:keydown'?: MeltEventHandler<KeyboardEvent>;
	};
=======
	const isVisible = derivedVisible({
		open: rootOpen,
		forceVisible,
		activeTrigger: rootActiveTrigger,
	});
>>>>>>> 34fb97c8

	const rootMenu = builder(name(), {
		stores: [isVisible, portal],
		returned: ([$isVisible, $portal]) => {
			return {
				role: 'menu',
				hidden: $isVisible ? undefined : true,
				style: styleToString({
					display: $isVisible ? undefined : 'none',
				}),
				id: rootIds.menu,
				'aria-labelledby': rootIds.trigger,
				'data-state': $isVisible ? 'open' : 'closed',
				'data-portal': $portal ? '' : undefined,
				tabindex: -1,
			} as const;
		},
<<<<<<< HEAD
		action: (node: HTMLElement): ActionReturn<unknown, RootMenuEvents> => {
=======
		action: (node: HTMLElement) => {
			const portalParent = getPortalParent(node);
>>>>>>> 34fb97c8
			let unsubPopper = noop;

			const unsubDerived = effect(
				[isVisible, rootActiveTrigger, positioning, closeOnOutsideClick, portal, closeOnEscape],
				([
					$isVisible,
					$rootActiveTrigger,
					$positioning,
					$closeOnOutsideClick,
					$portal,
					$closeOnEscape,
				]) => {
					unsubPopper();
					if (!$isVisible || !$rootActiveTrigger) return;
					tick().then(() => {
						setMeltMenuAttribute(node, selector);
						const popper = usePopper(node, {
							anchorElement: $rootActiveTrigger,
							open: rootOpen,
							options: {
								floating: $positioning,
								clickOutside: $closeOnOutsideClick ? undefined : null,
								portal: $portal ? (portalParent === $portal ? portalParent : $portal) : null,
								escapeKeydown: $closeOnEscape ? undefined : null,
							},
						});

						if (popper && popper.destroy) {
							unsubPopper = popper.destroy;
						}
					});
				}
			);

			const unsubEvents = executeCallbacks(
				addMeltEventListener(node, 'keydown', (e) => {
					const target = e.target;
					const menuEl = e.currentTarget;
					if (!isHTMLElement(target) || !isHTMLElement(menuEl)) return;

					/**
					 * Submenu key events bubble through portals and
					 * we only care about key events that happen inside this menu.
					 */
					const isKeyDownInside = target.closest('[role="menu"]') === menuEl;

					if (!isKeyDownInside) return;
					if (FIRST_LAST_KEYS.includes(e.key)) {
						handleMenuNavigation(e);
					}

					/**
					 * Menus should not be navigated using tab
					 * @see https://www.w3.org/WAI/ARIA/apg/practices/keyboard-interface/#kbd_general_within
					 */
					if (e.key === kbd.TAB) {
						e.preventDefault();
						rootOpen.set(false);
						handleTabNavigation(e, nextFocusable, prevFocusable);
						return;
					}

					/**
					 * Check for typeahead search and handle it.
					 */
					const isCharacterKey = e.key.length === 1;
					const isModifierKey = e.ctrlKey || e.altKey || e.metaKey;
					if (!isModifierKey && isCharacterKey) {
						handleTypeaheadSearch(e.key, getMenuItems(menuEl));
					}
				})
			);
			return {
				destroy() {
					unsubDerived();
					unsubEvents();
					unsubPopper();
				},
			};
		},
	});

	type RootTriggerEvents = {
		'on:m-pointerdown'?: MeltEventHandler<PointerEvent>;
		'on:m-keydown'?: MeltEventHandler<KeyboardEvent>;
	};

	const rootTrigger = builder(name('trigger'), {
		stores: [rootOpen],
		returned: ([$rootOpen]) => {
			return {
				'aria-controls': rootIds.menu,
				'aria-expanded': $rootOpen,
				'data-state': $rootOpen ? 'open' : 'closed',
				id: rootIds.trigger,
				tabindex: 0,
			} as const;
		},
		action: (node: HTMLElement): ActionReturn<unknown, RootTriggerEvents> => {
			applyAttrsIfDisabled(node);
			const unsub = executeCallbacks(
<<<<<<< HEAD
				addMeltEventListener(node, 'pointerdown', (e) => {
					if (!isLeftClick(e)) return;

=======
				addEventListener(node, 'click', (e) => {
>>>>>>> 34fb97c8
					const $rootOpen = get(rootOpen);
					const triggerEl = e.currentTarget;
					if (!isHTMLElement(triggerEl)) return;

					handleOpen(triggerEl);
					if (!$rootOpen) e.preventDefault();
				}),
<<<<<<< HEAD
				addMeltEventListener(node, 'keydown', (e) => {
					const triggerElement = e.currentTarget;
					if (!isHTMLElement(triggerElement)) return;

					if (SELECTION_KEYS.includes(e.key) || e.key === kbd.ARROW_DOWN) {
						if (e.key === kbd.ARROW_DOWN) {
							/**
							 * We don't want to scroll the page when the user presses the
							 * down arrow when focused on the trigger, so we prevent that
							 * default behavior.
							 */
							e.preventDefault();
						}
						rootOpen.update((prev) => {
							const isOpen = !prev;
							if (isOpen) {
								nextFocusable.set(getNextFocusable(triggerElement));
								prevFocusable.set(getPreviousFocusable(triggerElement));
								rootActiveTrigger.set(triggerElement);
							} else {
								rootActiveTrigger.set(null);
							}

							return isOpen;
						});

						const menuId = triggerElement.getAttribute('aria-controls');
						if (!menuId) return;
=======
				addEventListener(node, 'keydown', (e) => {
					const triggerEl = e.currentTarget;
					if (!isHTMLElement(triggerEl)) return;
					if (!(SELECTION_KEYS.includes(e.key) || e.key === kbd.ARROW_DOWN)) return;
					e.preventDefault();
					handleOpen(triggerEl);
>>>>>>> 34fb97c8

					const menuId = triggerEl.getAttribute('aria-controls');
					if (!menuId) return;

					const menu = document.getElementById(menuId);
					if (!menu) return;

					const menuItems = getMenuItems(menu);
					if (!menuItems.length) return;

					handleRovingFocus(menuItems[0]);
				})
			);

			return {
				destroy: unsub,
			};
		},
	});

	const rootArrow = builder(name('arrow'), {
		stores: arrowSize,
		returned: ($arrowSize) => ({
			'data-arrow': true,
			style: styleToString({
				position: 'absolute',
				width: `var(--arrow-size, ${$arrowSize}px)`,
				height: `var(--arrow-size, ${$arrowSize}px)`,
			}),
		}),
	});

	type ItemEvents = {
		'on:m-pointerdown'?: MeltEventHandler<PointerEvent>;
		'on:m-click'?: MeltEventHandler<MouseEvent>;
		'on:m-keydown'?: MeltEventHandler<KeyboardEvent>;
		'on:m-pointermove'?: MeltEventHandler<PointerEvent>;
		'on:m-pointerleave'?: MeltEventHandler<PointerEvent>;
		'on:m-focusin'?: MeltEventHandler<FocusEvent>;
		'on:m-focusout'?: MeltEventHandler<FocusEvent>;
	};

	const item = builder(name('item'), {
		returned: () => {
			return {
				role: 'menuitem',
				tabindex: -1,
				'data-orientation': 'vertical',
			};
		},
		action: (node: HTMLElement, params: ItemProps = {}): ActionReturn<unknown, ItemEvents> => {
			const { onSelect } = params;

			setMeltMenuAttribute(node, selector);
			applyAttrsIfDisabled(node);

			const unsub = executeCallbacks(
<<<<<<< HEAD
				addMeltEventListener(node, 'pointerdown', (e) => {
					const itemElement = e.currentTarget;
					if (!isHTMLElement(itemElement)) return;
					if (isElementDisabled(itemElement)) {
=======
				addEventListener(node, 'pointerdown', (e) => {
					const itemEl = e.currentTarget;
					if (!isHTMLElement(itemEl)) return;
					if (isElementDisabled(itemEl)) {
>>>>>>> 34fb97c8
						e.preventDefault();
						return;
					}
				}),
<<<<<<< HEAD
				addMeltEventListener(node, 'click', (e) => {
					const itemElement = e.currentTarget;
					if (!isHTMLElement(itemElement)) return;
					if (isElementDisabled(itemElement)) {
=======
				addEventListener(node, 'click', (e) => {
					const itemEl = e.currentTarget;
					if (!isHTMLElement(itemEl)) return;
					if (isElementDisabled(itemEl)) {
>>>>>>> 34fb97c8
						e.preventDefault();
						return;
					}

					if (e.defaultPrevented) {
						handleRovingFocus(itemEl);
						return;
					}
					onSelect?.(e);
					if (e.defaultPrevented) return;
					rootOpen.set(false);
				}),
				addMeltEventListener(node, 'keydown', (e) => {
					onItemKeyDown(e);
				}),
				addMeltEventListener(node, 'pointermove', (e) => {
					onMenuItemPointerMove(e);
				}),
				addMeltEventListener(node, 'pointerleave', (e) => {
					onMenuItemPointerLeave(e);
				}),
				addMeltEventListener(node, 'focusin', (e) => {
					onItemFocusIn(e);
				}),
				addMeltEventListener(node, 'focusout', (e) => {
					onItemFocusOut(e);
				})
			);

			return {
				destroy: unsub,
			};
		},
	});

	type CheckboxItemEvents = {
		'on:m-pointerdown'?: MeltEventHandler<PointerEvent>;
		'on:m-click'?: MeltEventHandler<MouseEvent>;
		'on:m-keydown'?: MeltEventHandler<KeyboardEvent>;
		'on:m-pointermove'?: MeltEventHandler<PointerEvent>;
		'on:m-pointerleave'?: MeltEventHandler<PointerEvent>;
		'on:m-focusin'?: MeltEventHandler<FocusEvent>;
		'on:m-focusout'?: MeltEventHandler<FocusEvent>;
	};

	const checkboxItemDefaults = {
		checked: writable(false),
	};

	const checkboxItem = builder(name('checkbox-item'), {
		returned: () => ({
			role: 'menuitemcheckbox',
			tabindex: -1,
			'data-orientation': 'vertical',
		}),
		action: (
			node: HTMLElement,
			params: CheckboxItemProps
		): ActionReturn<unknown, CheckboxItemEvents> => {
			setMeltMenuAttribute(node, selector);
			applyAttrsIfDisabled(node);
			const { checked, onSelect } = { ...checkboxItemDefaults, ...params };
			const $checked = get(checked);
			node.setAttribute('aria-checked', isIndeterminate($checked) ? 'mixed' : String($checked));
			node.setAttribute('data-state', getCheckedState($checked));

			const unsub = executeCallbacks(
<<<<<<< HEAD
				addMeltEventListener(node, 'pointerdown', (e) => {
					const itemElement = e.currentTarget;
					if (!isHTMLElement(itemElement)) return;
					if (isElementDisabled(itemElement)) {
=======
				addEventListener(node, 'pointerdown', (e) => {
					const itemEl = e.currentTarget;
					if (!isHTMLElement(itemEl)) return;
					if (isElementDisabled(itemEl)) {
>>>>>>> 34fb97c8
						e.preventDefault();
						return;
					}
				}),
<<<<<<< HEAD
				addMeltEventListener(node, 'click', (e) => {
					const itemElement = e.currentTarget;
					if (!isHTMLElement(itemElement)) return;
					if (isElementDisabled(itemElement)) {
=======
				addEventListener(node, 'click', (e) => {
					const itemEl = e.currentTarget;
					if (!isHTMLElement(itemEl)) return;
					if (isElementDisabled(itemEl)) {
>>>>>>> 34fb97c8
						e.preventDefault();
						return;
					}

					if (e.defaultPrevented) {
						handleRovingFocus(itemEl);
						return;
					}
					onSelect?.(e);
					if (e.defaultPrevented) return;
					checked.update((prev) => {
						if (isIndeterminate(prev)) return true;
						return !prev;
					});

					// We're waiting for a tick to let the checked store update
					// before closing the menu. If we don't, and the user was to hit
					// spacebar or enter twice really fast, the menu would close and
					// reopen without the checked state being updated.
					tick().then(() => {
						rootOpen.set(false);
					});
				}),
				addMeltEventListener(node, 'keydown', (e) => {
					onItemKeyDown(e);
				}),
<<<<<<< HEAD
				addMeltEventListener(node, 'pointermove', (e) => {
					const itemElement = e.currentTarget;
					if (!isHTMLElement(itemElement)) return;
=======
				addEventListener(node, 'pointermove', (e) => {
					const itemEl = e.currentTarget;
					if (!isHTMLElement(itemEl)) return;
>>>>>>> 34fb97c8

					if (isElementDisabled(itemEl)) {
						onItemLeave(e);
						return;
					}

					onMenuItemPointerMove(e, itemEl);
				}),
				addMeltEventListener(node, 'pointerleave', (e) => {
					onMenuItemPointerLeave(e);
				}),
				addMeltEventListener(node, 'focusin', (e) => {
					onItemFocusIn(e);
				}),
				addMeltEventListener(node, 'focusout', (e) => {
					onItemFocusOut(e);
				})
			);

			return {
				destroy: unsub,
			};
		},
	});

	const createMenuRadioGroup = (args: CreateRadioGroupProps = {}) => {
		const value = writable(args.value ?? null);

		const radioGroup = builder(name('radio-group'), {
			returned: () => ({
				role: 'group',
			}),
		});

		type RadioItemEvents = {
			'on:m-pointerdown'?: MeltEventHandler<PointerEvent>;
			'on:m-click'?: MeltEventHandler<MouseEvent>;
			'on:m-keydown'?: MeltEventHandler<KeyboardEvent>;
			'on:m-pointermove'?: MeltEventHandler<PointerEvent>;
			'on:m-pointerleave'?: MeltEventHandler<PointerEvent>;
			'on:m-focusin'?: MeltEventHandler<FocusEvent>;
			'on:m-focusout'?: MeltEventHandler<FocusEvent>;
		};

		const radioItemDefaults = {
			disabled: false,
		};

		const radioItem = builder(name('radio-item'), {
			stores: [value],
			returned: ([$value]) => {
				return (itemProps: RadioItemProps) => {
					const { value: itemValue, disabled } = { ...radioItemDefaults, ...itemProps };
					const checked = $value === itemValue;

					return {
						disabled,
						role: 'menuitemradio',
						'data-state': checked ? 'checked' : 'unchecked',
						'aria-checked': checked,
						'data-disabled': disabled ? '' : undefined,
						'data-value': itemValue,
						'data-orientation': 'vertical',
						tabindex: -1,
					};
				};
			},
			action: (
				node: HTMLElement,
				params: RadioItemActionProps = {}
			): ActionReturn<unknown, RadioItemEvents> => {
				setMeltMenuAttribute(node, selector);
				const { onSelect } = params;

				const unsub = executeCallbacks(
<<<<<<< HEAD
					addMeltEventListener(node, 'pointerdown', (e) => {
						const itemElement = e.currentTarget;
						if (!isHTMLElement(itemElement)) return;
=======
					addEventListener(node, 'pointerdown', (e) => {
						const itemEl = e.currentTarget;
						if (!isHTMLElement(itemEl)) return;
>>>>>>> 34fb97c8
						const itemValue = node.dataset.value;
						const disabled = node.dataset.disabled;

						if (disabled || itemValue === undefined) {
							e.preventDefault();
							return;
						}
					}),
<<<<<<< HEAD
					addMeltEventListener(node, 'click', (e) => {
						const itemElement = e.currentTarget;
						if (!isHTMLElement(itemElement)) return;
=======
					addEventListener(node, 'click', (e) => {
						const itemEl = e.currentTarget;
						if (!isHTMLElement(itemEl)) return;
>>>>>>> 34fb97c8
						const itemValue = node.dataset.value;
						const disabled = node.dataset.disabled;

						if (disabled || itemValue === undefined) {
							e.preventDefault();
							return;
						}

						if (e.defaultPrevented) {
							if (!isHTMLElement(itemEl)) return;

							handleRovingFocus(itemEl);
							return;
						}
						onSelect?.(e);
						if (e.defaultPrevented) return;

						value.set(itemValue);

						// We're waiting for a tick to let the checked store update
						// before closing the menu. If we don't, and the user was to hit
						// spacebar or enter twice really fast, the menu would close and
						// reopen without the checked state being updated.
						tick().then(() => {
							rootOpen.set(false);
						});
					}),
					addMeltEventListener(node, 'keydown', (e) => {
						onItemKeyDown(e);
					}),
<<<<<<< HEAD
					addMeltEventListener(node, 'pointermove', (e) => {
						const itemElement = e.currentTarget;
						if (!isHTMLElement(itemElement)) return;
=======
					addEventListener(node, 'pointermove', (e) => {
						const itemEl = e.currentTarget;
						if (!isHTMLElement(itemEl)) return;
>>>>>>> 34fb97c8

						const itemValue = node.dataset.value;
						const disabled = node.dataset.disabled;

						if (disabled || itemValue === undefined) {
							onItemLeave(e);
							return;
						}
						onMenuItemPointerMove(e, itemEl);
					}),
					addMeltEventListener(node, 'pointerleave', (e) => {
						onMenuItemPointerLeave(e);
					}),
					addMeltEventListener(node, 'focusin', (e) => {
						onItemFocusIn(e);
					}),
					addMeltEventListener(node, 'focusout', (e) => {
						onItemFocusOut(e);
					})
				);

				return {
					destroy: unsub,
				};
			},
		});

		const isChecked = derived(value, ($value) => {
			return (itemValue: string) => {
				return $value === itemValue;
			};
		});

		return {
			elements: {
				radioGroup,
				radioItem,
			},
			states: {
				value,
			},
			helpers: {
				isChecked,
			},
		};
	};

	const {
		elements: { root: separator },
	} = createSeparator({
		orientation: 'horizontal',
	});

	/* -------------------------------------------------------------------------------------------------
	 * SUBMENU
	 * -----------------------------------------------------------------------------------------------*/

	const subMenuDefaults = {
		...defaults,
		disabled: false,
		positioning: {
			placement: 'right-start',
			gutter: 8,
		},
		forceVisible: false,
	} satisfies Defaults<CreateSubmenuProps>;

	const createSubmenu = (args?: CreateSubmenuProps) => {
		const withDefaults = { ...subMenuDefaults, ...args } satisfies CreateSubmenuProps;

		const subOpen = writable(false);

		// options
		const options = toWritableStores(withDefaults);

		const { positioning, arrowSize, disabled, forceVisible } = options;

		const subActiveTrigger = writable<HTMLElement | null>(null);
		const subOpenTimer = writable<number | null>(null);
		const pointerGraceTimer = writable(0);

		type SubmenuEvents = {
			'on:m-keydown'?: MeltEventHandler<KeyboardEvent>;
			'on:pointermove'?: MeltEventHandler<PointerEvent>;
			'on:m-focusout'?: MeltEventHandler<FocusEvent>;
		};

		const subIds = {
			menu: generateId(),
			trigger: generateId(),
		};

		onMount(() => {
			/**
			 * Set active trigger on mount to handle controlled/forceVisible
			 * state.
			 */
			const subTrigger = document.getElementById(subIds.trigger);
			if (subTrigger) {
				subActiveTrigger.set(subTrigger);
			}
		});

		const subIsVisible = derivedVisible({
			open: subOpen,
			forceVisible,
			activeTrigger: subActiveTrigger,
		});

		const subMenu = builder(name('submenu'), {
			stores: [subIsVisible],
			returned: ([$subIsVisible]) => {
				return {
					role: 'menu',
					hidden: $subIsVisible ? undefined : true,
					style: styleToString({
						display: $subIsVisible ? undefined : 'none',
					}),
					id: subIds.menu,
					'aria-labelledby': subIds.trigger,
					'data-state': $subIsVisible ? 'open' : 'closed',
					tabindex: -1,
				} as const;
			},
			action: (node: HTMLElement): ActionReturn<unknown, SubmenuEvents> => {
				let unsubPopper = noop;

				const unsubDerived = effect(
					[subIsVisible, positioning],
					([$subIsVisible, $positioning]) => {
						unsubPopper();
						if (!$subIsVisible) return;
						const activeTrigger = get(subActiveTrigger);
						if (!activeTrigger) return;
						tick().then(() => {
							const parentMenuEl = getParentMenu(activeTrigger);

							const popper = usePopper(node, {
								anchorElement: activeTrigger,
								open: subOpen,
								options: {
									floating: $positioning,
									portal: isHTMLElement(parentMenuEl) ? parentMenuEl : undefined,
									clickOutside: null,
									focusTrap: null,
								},
							});

							if (popper && popper.destroy) {
								unsubPopper = popper.destroy;
							}
						});
					}
				);

				const unsubEvents = executeCallbacks(
					addMeltEventListener(node, 'keydown', (e) => {
						if (e.key === kbd.ESCAPE) {
							return;
						}

						// Submenu key events bubble through portals.
						// We only want the keys in this menu.
						const target = e.target;
						const menuEl = e.currentTarget;
						if (!isHTMLElement(target) || !isHTMLElement(menuEl)) return;

						const isKeyDownInside = target.closest('[role="menu"]') === menuEl;
						if (!isKeyDownInside) return;

						if (FIRST_LAST_KEYS.includes(e.key)) {
							// prevent events from bubbling
							e.stopImmediatePropagation();
							handleMenuNavigation(e);
							return;
						}

						const isCloseKey = SUB_CLOSE_KEYS['ltr'].includes(e.key);
						const isModifierKey = e.ctrlKey || e.altKey || e.metaKey;
						const isCharacterKey = e.key.length === 1;

						// close the submenu if the user presses a close key
						if (isCloseKey) {
							const $subActiveTrigger = get(subActiveTrigger);
							e.preventDefault();
							subOpen.update(() => {
								if ($subActiveTrigger) {
									handleRovingFocus($subActiveTrigger);
								}
								return false;
							});
							return;
						}

						/**
						 * Menus should not be navigated using tab, so we prevent it.
						 * @see https://www.w3.org/WAI/ARIA/apg/practices/keyboard-interface/#kbd_general_within
						 */
						if (e.key === kbd.TAB) {
							e.preventDefault();
							rootOpen.set(false);
							handleTabNavigation(e, nextFocusable, prevFocusable);
							return;
						}

						if (!isModifierKey && isCharacterKey) {
							// typeahead logic
							handleTypeaheadSearch(e.key, getMenuItems(menuEl));
						}
					}),
					addMeltEventListener(node, 'pointermove', (e) => {
						onMenuPointerMove(e);
					}),
					addMeltEventListener(node, 'focusout', (e) => {
						const $subActiveTrigger = get(subActiveTrigger);
						if (get(isUsingKeyboard)) {
							const target = e.target;
							const submenuEl = document.getElementById(subIds.menu);
							if (!isHTMLElement(submenuEl) || !isHTMLElement(target)) return;

							if (!submenuEl.contains(target) && target !== $subActiveTrigger) {
								subOpen.set(false);
							}
						} else {
							const menuEl = e.currentTarget;
							const relatedTarget = e.relatedTarget;
							if (!isHTMLElement(relatedTarget) || !isHTMLElement(menuEl)) return;

							if (!menuEl.contains(relatedTarget) && relatedTarget !== $subActiveTrigger) {
								subOpen.set(false);
							}
						}
					})
				);

				return {
					destroy() {
						unsubDerived();
						unsubPopper();
						unsubEvents();
					},
				};
			},
		});

		type SubTriggerEvents = {
			'on:m-click'?: MeltEventHandler<MouseEvent>;
			'on:m-keydown'?: MeltEventHandler<KeyboardEvent>;
			'on:m-pointermove'?: MeltEventHandler<PointerEvent>;
			'on:m-pointerleave'?: MeltEventHandler<PointerEvent>;
			'on:m-focusin'?: MeltEventHandler<FocusEvent>;
			'on:m-focusout'?: MeltEventHandler<FocusEvent>;
		};

		const subTrigger = builder(name('subtrigger'), {
			stores: [subOpen, disabled],
			returned: ([$subOpen, $disabled]) => {
				return {
					role: 'menuitem',
					id: subIds.trigger,
					tabindex: -1,
					'aria-controls': subIds.menu,
					'aria-expanded': $subOpen,
					'data-state': $subOpen ? 'open' : 'closed',
					'data-disabled': $disabled ? '' : undefined,
					'aria-haspopop': 'menu',
				} as const;
			},
			action: (node: HTMLElement): ActionReturn<unknown, SubTriggerEvents> => {
				setMeltMenuAttribute(node, selector);
				applyAttrsIfDisabled(node);

				const unsubTimer = () => {
					clearTimerStore(subOpenTimer);
					window.clearTimeout(get(pointerGraceTimer));
					pointerGraceIntent.set(null);
				};

				const unsubEvents = executeCallbacks(
<<<<<<< HEAD
					addMeltEventListener(node, 'click', (e) => {
						const triggerElement = e.currentTarget;
						if (!isHTMLElement(triggerElement)) return;
						if (isElementDisabled(triggerElement) || e.defaultPrevented) return;
=======
					addEventListener(node, 'click', (e) => {
						if (e.defaultPrevented) return;

						const triggerEl = e.currentTarget;
						if (!isHTMLElement(triggerEl) || isElementDisabled(triggerEl)) return;
>>>>>>> 34fb97c8

						// Manually focus because iOS Safari doesn't always focus on click (e.g. buttons)
						handleRovingFocus(triggerEl);
						if (!get(subOpen)) {
							subOpen.update((prev) => {
								const isAlreadyOpen = prev;
								if (!isAlreadyOpen) {
									subActiveTrigger.set(triggerEl);
									return !prev;
								}
								return prev;
							});
						}
					}),
					addMeltEventListener(node, 'keydown', (e) => {
						const $typed = get(typed);
						const triggerEl = e.currentTarget;
						if (!isHTMLElement(triggerEl) || isElementDisabled(triggerEl)) return;
						const isTypingAhead = $typed.length > 0;
						if (isTypingAhead && e.key === kbd.SPACE) return;

						if (SUB_OPEN_KEYS['ltr'].includes(e.key)) {
							if (!get(subOpen)) {
								triggerEl.click();
								e.preventDefault();
								return;
							}

							const menuId = triggerEl.getAttribute('aria-controls');
							if (!menuId) return;

							const menuEl = document.getElementById(menuId);
							if (!isHTMLElement(menuEl)) return;

							const firstItem = getMenuItems(menuEl)[0];

							handleRovingFocus(firstItem);
						}
					}),
					addMeltEventListener(node, 'pointermove', (e) => {
						if (!isMouse(e)) return;
						onItemEnter(e);

						if (e.defaultPrevented) return;

						const triggerEl = e.currentTarget;
						if (!isHTMLElement(triggerEl)) return;

						handleRovingFocus(triggerEl);

						const openTimer = get(subOpenTimer);
						if (!get(subOpen) && !openTimer && !isElementDisabled(triggerEl)) {
							subOpenTimer.set(
								window.setTimeout(() => {
									subOpen.update(() => {
										subActiveTrigger.set(triggerEl);
										return true;
									});
									clearTimerStore(subOpenTimer);
								}, 100)
							);
						}
					}),
					addMeltEventListener(node, 'pointerleave', (e) => {
						if (!isMouse(e)) return;
						clearTimerStore(subOpenTimer);

						const submenuEl = document.getElementById(subIds.menu);
						const contentRect = submenuEl?.getBoundingClientRect();

						if (contentRect) {
							const side = submenuEl?.dataset.side as Side;
							const rightSide = side === 'right';
							const bleed = rightSide ? -5 : +5;
							const contentNearEdge = contentRect[rightSide ? 'left' : 'right'];
							const contentFarEdge = contentRect[rightSide ? 'right' : 'left'];

							pointerGraceIntent.set({
								area: [
									// Apply a bleed on clientX to ensure that our exit point is
									// consistently within polygon bounds
									{ x: e.clientX + bleed, y: e.clientY },
									{ x: contentNearEdge, y: contentRect.top },
									{ x: contentFarEdge, y: contentRect.top },
									{ x: contentFarEdge, y: contentRect.bottom },
									{ x: contentNearEdge, y: contentRect.bottom },
								],
								side,
							});

							window.clearTimeout(get(pointerGraceTimer));
							pointerGraceTimer.set(
								window.setTimeout(() => {
									pointerGraceIntent.set(null);
								}, 300)
							);
						} else {
							onTriggerLeave(e);
							if (e.defaultPrevented) return;

							// There's 100ms where the user may leave an item before the submenu was opened.
							pointerGraceIntent.set(null);
						}
					}),
<<<<<<< HEAD
					addMeltEventListener(node, 'focusout', (e) => {
						const triggerElement = e.currentTarget;
						if (!isHTMLElement(triggerElement)) return;
=======
					addEventListener(node, 'focusout', (e) => {
						const triggerEl = e.currentTarget;
						if (!isHTMLElement(triggerEl)) return;
>>>>>>> 34fb97c8

						removeHighlight(triggerEl);

						const relatedTarget = e.relatedTarget;
						if (!isHTMLElement(relatedTarget)) return;

						const menuId = triggerEl.getAttribute('aria-controls');
						if (!menuId) return;

						const menu = document.getElementById(menuId);

						if (menu && !menu.contains(relatedTarget)) {
							subOpen.set(false);
						}
					}),
					addMeltEventListener(node, 'focusin', (e) => {
						onItemFocusIn(e);
					})
				);

				return {
					destroy() {
						unsubTimer();
						unsubEvents();
					},
				};
			},
		});

		const subArrow = builder(name('subarrow'), {
			stores: arrowSize,
			returned: ($arrowSize) => ({
				'data-arrow': true,
				style: styleToString({
					position: 'absolute',
					width: `var(--arrow-size, ${$arrowSize}px)`,
					height: `var(--arrow-size, ${$arrowSize}px)`,
				}),
			}),
		});

		/* -------------------------------------------------------------------------------------------------
		 * Sub Menu Effects
		 * -----------------------------------------------------------------------------------------------*/

		effect([rootOpen], ([$rootOpen]) => {
			if (!$rootOpen) {
				subActiveTrigger.set(null);
				subOpen.set(false);
			}
		});

		effect([pointerGraceIntent], ([$pointerGraceIntent]) => {
			if (!isBrowser || $pointerGraceIntent) return;
			window.clearTimeout(get(pointerGraceTimer));
		});

		effect([subOpen], ([$subOpen]) => {
			if (!isBrowser) return;

			sleep(1).then(() => {
				const menuEl = document.getElementById(subIds.menu);
				if (!menuEl) return;

				if ($subOpen && get(isUsingKeyboard)) {
					// Selector to get menu items belonging to menu
					const menuItems = getMenuItems(menuEl);
					if (!menuItems.length) return;
					handleRovingFocus(menuItems[0]);
				}

				if (!$subOpen) {
					const focusedItem = get(currentFocusedItem);
					if (focusedItem && menuEl.contains(focusedItem)) {
						removeHighlight(focusedItem);
					}
				}
				if (menuEl && !$subOpen) {
					const subTriggerEl = document.getElementById(subIds.trigger);
					if (!subTriggerEl || document.activeElement === subTriggerEl) return;
					removeHighlight(subTriggerEl);
				}
			});
		});

		return {
			elements: {
				subTrigger,
				subMenu,
				subArrow,
			},
			states: {
				subOpen,
			},
			options,
		};
	};

	onMount(() => {
		/**
		 * We need to set the active trigger on mount to cover the
		 * case where the user sets the `open` store to `true` without
		 * clicking on the trigger.
		 */
		const triggerEl = document.getElementById(rootIds.trigger);
		if (isHTMLElement(triggerEl) && get(rootOpen)) {
			rootActiveTrigger.set(triggerEl);
		}

		const unsubs: Array<() => void> = [];

		const handlePointer = () => isUsingKeyboard.set(false);

		const handleKeyDown = () => {
			isUsingKeyboard.set(true);
			unsubs.push(
				executeCallbacks(
					addEventListener(document, 'pointerdown', handlePointer, { capture: true, once: true }),
					addEventListener(document, 'pointermove', handlePointer, { capture: true, once: true })
				)
			);
		};

		const keydownListener = (e: KeyboardEvent) => {
			if (e.key === kbd.ESCAPE && get(closeOnEscape)) {
				rootOpen.set(false);
				return;
			}
		};
		unsubs.push(addEventListener(document, 'keydown', handleKeyDown, { capture: true }));
		unsubs.push(addEventListener(document, 'keydown', keydownListener));

		return () => {
			unsubs.forEach((unsub) => unsub());
		};
	});

	/* -------------------------------------------------------------------------------------------------
	 * Root Effects
	 * -----------------------------------------------------------------------------------------------*/

	effect([rootOpen, currentFocusedItem], ([$rootOpen, $currentFocusedItem]) => {
		if (!$rootOpen && $currentFocusedItem) {
			removeHighlight($currentFocusedItem);
		}
	});

	effect([rootOpen, rootActiveTrigger], ([$rootOpen, $rootActiveTrigger]) => {
		if (!isBrowser) return;

		const unsubs: Array<() => void> = [];

		if ($rootOpen && get(preventScroll)) {
			unsubs.push(removeScroll());
		}

		if (!$rootOpen && $rootActiveTrigger) {
			handleRovingFocus($rootActiveTrigger);
		}

		sleep(1).then(() => {
			const menuEl = document.getElementById(rootIds.menu);
			if (menuEl && $rootOpen && get(isUsingKeyboard)) {
				if (opts.disableFocusFirstItem) {
					handleRovingFocus(menuEl);
					return;
				}
				// Get menu items belonging to the root menu
				const menuItems = getMenuItems(menuEl);
				if (!menuItems.length) return;

				// Focus on first menu item
				handleRovingFocus(menuItems[0]);
			} else if ($rootActiveTrigger) {
				// Focus on active trigger trigger
				handleRovingFocus($rootActiveTrigger);
			} else {
				if (opts.disableTriggerRefocus) {
					return;
				}
				const triggerEl = document.getElementById(rootIds.trigger);
				if (!triggerEl) return;
				handleRovingFocus(triggerEl);
			}
		});

		return () => {
			unsubs.forEach((unsub) => unsub());
		};
	});

	onMount(() => {
		const handlePointer = () => isUsingKeyboard.set(false);
		const handleKeyDown = () => {
			isUsingKeyboard.set(true);
			document.addEventListener('pointerdown', handlePointer, { capture: true, once: true });
			document.addEventListener('pointermove', handlePointer, { capture: true, once: true });
		};
		document.addEventListener('keydown', handleKeyDown, { capture: true });

		const keydownListener = (e: KeyboardEvent) => {
			if (e.key === kbd.ESCAPE) {
				rootOpen.set(false);
				return;
			}
		};
		document.addEventListener('keydown', keydownListener);

		return () => {
			document.removeEventListener('keydown', handleKeyDown, { capture: true });
			document.removeEventListener('pointerdown', handlePointer, { capture: true });
			document.removeEventListener('pointermove', handlePointer, { capture: true });
			document.removeEventListener('keydown', keydownListener);
		};
	});

	function handleOpen(triggerEl: HTMLElement) {
		rootOpen.update((prev) => {
			const isOpen = !prev;
			if (isOpen) {
				nextFocusable.set(getNextFocusable(triggerEl));
				prevFocusable.set(getPreviousFocusable(triggerEl));
				rootActiveTrigger.set(triggerEl);
			}

			return isOpen;
		});
	}

	/* -------------------------------------------------------------------------------------------------
	 * Pointer Event Effects
	 * -----------------------------------------------------------------------------------------------*/

	function onItemFocusIn(e: FocusEvent) {
		const itemEl = e.currentTarget;
		if (!isHTMLElement(itemEl)) return;
		const $currentFocusedItem = get(currentFocusedItem);
		if ($currentFocusedItem) {
			removeHighlight($currentFocusedItem);
		}
		addHighlight(itemEl);

		/**
		 * Accomodates for Firefox focus event behavior, which differs
		 * from other browsers. We're setting the current focused item
		 * so when we close the menu, we can remove the data-highlighted
		 * attribute from the item, since a blur nor focusout event will be fired
		 * when the menu is closed via `clickOutside` or the ESC key.
		 */
		currentFocusedItem.set(itemEl);
	}

	/**
	 * Each of the menu items share the same focusout event handler.
	 */
	function onItemFocusOut(e: FocusEvent) {
		const itemEl = e.currentTarget;
		if (!isHTMLElement(itemEl)) return;
		removeHighlight(itemEl);
	}

	function onItemEnter(e: PointerEvent) {
		if (isPointerMovingToSubmenu(e)) {
			e.preventDefault();
		}
	}

	function onItemLeave(e: PointerEvent) {
		if (isPointerMovingToSubmenu(e)) {
			return;
		}
		const target = e.target;
		if (!isHTMLElement(target)) return;

		const parentMenuEl = getParentMenu(target);
		if (!parentMenuEl) return;

		handleRovingFocus(parentMenuEl);
	}

	function onTriggerLeave(e: PointerEvent) {
		if (isPointerMovingToSubmenu(e)) {
			e.preventDefault();
		}
	}

	function onMenuPointerMove(e: PointerEvent) {
		if (!isMouse(e)) return;

		const target = e.target;
		const currentTarget = e.currentTarget;
		if (!isHTMLElement(currentTarget) || !isHTMLElement(target)) return;

		const $lastPointerX = get(lastPointerX);
		const pointerXHasChanged = $lastPointerX !== e.clientX;

		// We don't use `e.movementX` for this check because Safari will
		// always return `0` on a pointer e.
		if (currentTarget.contains(target) && pointerXHasChanged) {
			const newDir = e.clientX > $lastPointerX ? 'right' : 'left';
			pointerDir.set(newDir);
			lastPointerX.set(e.clientX);
		}
	}

	function onMenuItemPointerMove(e: PointerEvent, currTarget: HTMLElement | null = null) {
		if (!isMouse(e)) return;
		onItemEnter(e);
		if (e.defaultPrevented) return;

		// if we've already checked the current target, we don't need to again
		if (currTarget) {
			handleRovingFocus(currTarget);
			return;
		}

		// otherwise we will
		const currentTarget = e.currentTarget;
		if (!isHTMLElement(currentTarget)) return;
		// focus on the current menu item
		handleRovingFocus(currentTarget);
	}

	function onMenuItemPointerLeave(e: PointerEvent) {
		if (!isMouse(e)) return;
		onItemLeave(e);
	}

	/* -------------------------------------------------------------------------------------------------
	 * Helper Functions
	 * -----------------------------------------------------------------------------------------------*/

	function onItemKeyDown(e: KeyboardEvent) {
		const $typed = get(typed);
		const isTypingAhead = $typed.length > 0;
		if (isTypingAhead && e.key === kbd.SPACE) {
			e.preventDefault();
			return;
		}
		if (SELECTION_KEYS.includes(e.key)) {
			/**
			 * We prevent default browser behaviour for selection keys as they should trigger
			 * a selection only:
			 * - prevents space from scrolling the page.
			 * - if keydown causes focus to move, prevents keydown from firing on the new target.
			 */
			e.preventDefault();
			const itemEl = e.currentTarget;
			if (!isHTMLElement(itemEl)) return;

			itemEl.click();
		}
	}

	function isIndeterminate(checked?: boolean | 'indeterminate'): checked is 'indeterminate' {
		return checked === 'indeterminate';
	}

	function getCheckedState(checked: boolean | 'indeterminate') {
		return isIndeterminate(checked) ? 'indeterminate' : checked ? 'checked' : 'unchecked';
	}

	function isPointerMovingToSubmenu(e: PointerEvent) {
		return get(pointerMovingToSubmenu)(e);
	}

	/**
	 * Get the parent menu element for a menu item.
	 * @param element The menu item element
	 */
	function getParentMenu(element: HTMLElement): HTMLElement | null {
		const parentMenuEl = element.closest('[role="menu"]');
		if (!isHTMLElement(parentMenuEl)) return null;
		return parentMenuEl;
	}

	return {
		trigger: rootTrigger,
		menu: rootMenu,
		open: rootOpen,
		item,
		checkboxItem,
		arrow: rootArrow,
		options: opts.rootOptions,
		createSubmenu,
		createMenuRadioGroup,
		separator,
		rootIds,
		handleTypeaheadSearch,
	};
}

export function handleTabNavigation(
	e: KeyboardEvent,
	nextFocusable: Writable<HTMLElement | null>,
	prevFocusable: Writable<HTMLElement | null>
) {
	if (e.shiftKey) {
		const $prevFocusable = get(prevFocusable);
		if ($prevFocusable) {
			e.preventDefault();
			$prevFocusable.focus();
			prevFocusable.set(null);
		}
	} else {
		const $nextFocusable = get(nextFocusable);
		if ($nextFocusable) {
			e.preventDefault();
			$nextFocusable.focus();
			nextFocusable.set(null);
		}
	}
}

/**
 * Get the menu items for a given menu element.
 * This only selects menu items that are direct children of the menu element,
 * not menu items that are nested in submenus.
 * @param element The menu item element
 */
export function getMenuItems(menuElement: HTMLElement) {
	return Array.from(menuElement.querySelectorAll(`[data-melt-menu-id="${menuElement.id}"]`)).filter(
		(item): item is HTMLElement => isHTMLElement(item)
	);
}

export function applyAttrsIfDisabled(element: HTMLElement | null) {
	if (!element || !isElementDisabled(element)) return;

	element.setAttribute('data-disabled', '');
	element.setAttribute('aria-disabled', 'true');
}

/**
 * Given a timer store, clear the timeout and set the store to null
 * @param openTimer The timer store
 */
export function clearTimerStore(timerStore: Writable<number | null>) {
	if (!isBrowser) return;
	const timer = get(timerStore);
	if (timer) {
		window.clearTimeout(timer);
		timerStore.set(null);
	}
}

/**
 * Check if the event is a mouse event
 * @param e The pointer event
 */
function isMouse(e: PointerEvent) {
	return e.pointerType === 'mouse';
}

/**
 * Set the `data-melt-menu-id` attribute on a menu item element.
 * @param element The menu item element
 */
export function setMeltMenuAttribute(element: HTMLElement | null, selector: Selector) {
	if (!element) return;
	const menuEl = element.closest(`${selector()}, ${selector('submenu')}`);

	if (!isHTMLElement(menuEl)) return;
	element.setAttribute('data-melt-menu-id', menuEl.id);
}

/**
 * Keyboard event handler for menu navigation
 * @param e The keyboard event
 */
export function handleMenuNavigation(e: KeyboardEvent) {
	e.preventDefault();

	// currently focused menu item
	const currentFocusedItem = document.activeElement;

	// menu element being navigated
	const currentTarget = e.currentTarget;

	if (!isHTMLElement(currentFocusedItem) || !isHTMLElement(currentTarget)) return;

	// menu items of the current menu
	const menuItems = getMenuItems(currentTarget);
	if (!menuItems.length) return;

	const candidateNodes = menuItems.filter((item) => {
		if (item.hasAttribute('data-disabled') || item.getAttribute('disabled') === 'true') {
			return false;
		}
		return true;
	});

	// Index of the currently focused item in the candidate nodes array
	const currentIndex = candidateNodes.indexOf(currentFocusedItem);

	// Calculate the index of the next menu item
	let nextIndex: number;
	switch (e.key) {
		case kbd.ARROW_DOWN:
			nextIndex = currentIndex < candidateNodes.length - 1 ? currentIndex + 1 : currentIndex;
			break;
		case kbd.ARROW_UP:
			nextIndex = currentIndex > 0 ? currentIndex - 1 : 0;
			break;
		case kbd.HOME:
			nextIndex = 0;
			break;
		case kbd.END:
			nextIndex = candidateNodes.length - 1;
			break;
		default:
			return;
	}

	handleRovingFocus(candidateNodes[nextIndex]);
}

export type Point = { x: number; y: number };
type Polygon = Point[];
type Side = 'left' | 'right';
type GraceIntent = { area: Polygon; side: Side };

function isPointerInGraceArea(e: PointerEvent, area?: Polygon) {
	if (!area) return false;
	const cursorPos = { x: e.clientX, y: e.clientY };
	return isPointInPolygon(cursorPos, area);
}

/**
 * Determine if a point is inside of a polygon.
 *
 * @see https://github.com/substack/point-in-polygon
 */
function isPointInPolygon(point: Point, polygon: Polygon) {
	const { x, y } = point;
	let inside = false;
	for (let i = 0, j = polygon.length - 1; i < polygon.length; j = i++) {
		const xi = polygon[i].x;
		const yi = polygon[i].y;
		const xj = polygon[j].x;
		const yj = polygon[j].y;

		// prettier-ignore
		const intersect = ((yi > y) !== (yj > y)) && (x < (xj - xi) * (y - yi) / (yj - yi) + xi);
		if (intersect) inside = !inside;
	}

	return inside;
}<|MERGE_RESOLUTION|>--- conflicted
+++ resolved
@@ -20,17 +20,14 @@
 	SELECTION_KEYS,
 	sleep,
 	styleToString,
-<<<<<<< HEAD
-	isLeftClick,
-	type MeltEventHandler,
-	addMeltEventListener,
-=======
 	addHighlight,
 	removeHighlight,
 	toWritableStores,
 	getPortalParent,
 	derivedVisible,
->>>>>>> 34fb97c8
+	type MeltEventHandler,
+	addMeltEventListener,
+	addEventListener,
 } from '$lib/internal/helpers';
 import { createSeparator } from '$lib/builders';
 import type { Defaults, TextDirection } from '$lib/internal/types';
@@ -139,17 +136,15 @@
 		trigger: generateId(),
 	};
 
-<<<<<<< HEAD
 	type RootMenuEvents = {
 		'on:keydown'?: MeltEventHandler<KeyboardEvent>;
 	};
-=======
+
 	const isVisible = derivedVisible({
 		open: rootOpen,
 		forceVisible,
 		activeTrigger: rootActiveTrigger,
 	});
->>>>>>> 34fb97c8
 
 	const rootMenu = builder(name(), {
 		stores: [isVisible, portal],
@@ -167,12 +162,8 @@
 				tabindex: -1,
 			} as const;
 		},
-<<<<<<< HEAD
 		action: (node: HTMLElement): ActionReturn<unknown, RootMenuEvents> => {
-=======
-		action: (node: HTMLElement) => {
 			const portalParent = getPortalParent(node);
->>>>>>> 34fb97c8
 			let unsubPopper = noop;
 
 			const unsubDerived = effect(
@@ -274,13 +265,7 @@
 		action: (node: HTMLElement): ActionReturn<unknown, RootTriggerEvents> => {
 			applyAttrsIfDisabled(node);
 			const unsub = executeCallbacks(
-<<<<<<< HEAD
-				addMeltEventListener(node, 'pointerdown', (e) => {
-					if (!isLeftClick(e)) return;
-
-=======
-				addEventListener(node, 'click', (e) => {
->>>>>>> 34fb97c8
+				addMeltEventListener(node, 'click', (e) => {
 					const $rootOpen = get(rootOpen);
 					const triggerEl = e.currentTarget;
 					if (!isHTMLElement(triggerEl)) return;
@@ -288,43 +273,12 @@
 					handleOpen(triggerEl);
 					if (!$rootOpen) e.preventDefault();
 				}),
-<<<<<<< HEAD
 				addMeltEventListener(node, 'keydown', (e) => {
-					const triggerElement = e.currentTarget;
-					if (!isHTMLElement(triggerElement)) return;
-
-					if (SELECTION_KEYS.includes(e.key) || e.key === kbd.ARROW_DOWN) {
-						if (e.key === kbd.ARROW_DOWN) {
-							/**
-							 * We don't want to scroll the page when the user presses the
-							 * down arrow when focused on the trigger, so we prevent that
-							 * default behavior.
-							 */
-							e.preventDefault();
-						}
-						rootOpen.update((prev) => {
-							const isOpen = !prev;
-							if (isOpen) {
-								nextFocusable.set(getNextFocusable(triggerElement));
-								prevFocusable.set(getPreviousFocusable(triggerElement));
-								rootActiveTrigger.set(triggerElement);
-							} else {
-								rootActiveTrigger.set(null);
-							}
-
-							return isOpen;
-						});
-
-						const menuId = triggerElement.getAttribute('aria-controls');
-						if (!menuId) return;
-=======
-				addEventListener(node, 'keydown', (e) => {
 					const triggerEl = e.currentTarget;
 					if (!isHTMLElement(triggerEl)) return;
 					if (!(SELECTION_KEYS.includes(e.key) || e.key === kbd.ARROW_DOWN)) return;
 					e.preventDefault();
 					handleOpen(triggerEl);
->>>>>>> 34fb97c8
 
 					const menuId = triggerEl.getAttribute('aria-controls');
 					if (!menuId) return;
@@ -382,32 +336,18 @@
 			applyAttrsIfDisabled(node);
 
 			const unsub = executeCallbacks(
-<<<<<<< HEAD
 				addMeltEventListener(node, 'pointerdown', (e) => {
-					const itemElement = e.currentTarget;
-					if (!isHTMLElement(itemElement)) return;
-					if (isElementDisabled(itemElement)) {
-=======
-				addEventListener(node, 'pointerdown', (e) => {
 					const itemEl = e.currentTarget;
 					if (!isHTMLElement(itemEl)) return;
 					if (isElementDisabled(itemEl)) {
->>>>>>> 34fb97c8
 						e.preventDefault();
 						return;
 					}
 				}),
-<<<<<<< HEAD
 				addMeltEventListener(node, 'click', (e) => {
-					const itemElement = e.currentTarget;
-					if (!isHTMLElement(itemElement)) return;
-					if (isElementDisabled(itemElement)) {
-=======
-				addEventListener(node, 'click', (e) => {
 					const itemEl = e.currentTarget;
 					if (!isHTMLElement(itemEl)) return;
 					if (isElementDisabled(itemEl)) {
->>>>>>> 34fb97c8
 						e.preventDefault();
 						return;
 					}
@@ -475,32 +415,18 @@
 			node.setAttribute('data-state', getCheckedState($checked));
 
 			const unsub = executeCallbacks(
-<<<<<<< HEAD
 				addMeltEventListener(node, 'pointerdown', (e) => {
-					const itemElement = e.currentTarget;
-					if (!isHTMLElement(itemElement)) return;
-					if (isElementDisabled(itemElement)) {
-=======
-				addEventListener(node, 'pointerdown', (e) => {
 					const itemEl = e.currentTarget;
 					if (!isHTMLElement(itemEl)) return;
 					if (isElementDisabled(itemEl)) {
->>>>>>> 34fb97c8
 						e.preventDefault();
 						return;
 					}
 				}),
-<<<<<<< HEAD
 				addMeltEventListener(node, 'click', (e) => {
-					const itemElement = e.currentTarget;
-					if (!isHTMLElement(itemElement)) return;
-					if (isElementDisabled(itemElement)) {
-=======
-				addEventListener(node, 'click', (e) => {
 					const itemEl = e.currentTarget;
 					if (!isHTMLElement(itemEl)) return;
 					if (isElementDisabled(itemEl)) {
->>>>>>> 34fb97c8
 						e.preventDefault();
 						return;
 					}
@@ -527,15 +453,9 @@
 				addMeltEventListener(node, 'keydown', (e) => {
 					onItemKeyDown(e);
 				}),
-<<<<<<< HEAD
 				addMeltEventListener(node, 'pointermove', (e) => {
-					const itemElement = e.currentTarget;
-					if (!isHTMLElement(itemElement)) return;
-=======
-				addEventListener(node, 'pointermove', (e) => {
 					const itemEl = e.currentTarget;
 					if (!isHTMLElement(itemEl)) return;
->>>>>>> 34fb97c8
 
 					if (isElementDisabled(itemEl)) {
 						onItemLeave(e);
@@ -611,15 +531,9 @@
 				const { onSelect } = params;
 
 				const unsub = executeCallbacks(
-<<<<<<< HEAD
 					addMeltEventListener(node, 'pointerdown', (e) => {
-						const itemElement = e.currentTarget;
-						if (!isHTMLElement(itemElement)) return;
-=======
-					addEventListener(node, 'pointerdown', (e) => {
 						const itemEl = e.currentTarget;
 						if (!isHTMLElement(itemEl)) return;
->>>>>>> 34fb97c8
 						const itemValue = node.dataset.value;
 						const disabled = node.dataset.disabled;
 
@@ -628,15 +542,9 @@
 							return;
 						}
 					}),
-<<<<<<< HEAD
 					addMeltEventListener(node, 'click', (e) => {
-						const itemElement = e.currentTarget;
-						if (!isHTMLElement(itemElement)) return;
-=======
-					addEventListener(node, 'click', (e) => {
 						const itemEl = e.currentTarget;
 						if (!isHTMLElement(itemEl)) return;
->>>>>>> 34fb97c8
 						const itemValue = node.dataset.value;
 						const disabled = node.dataset.disabled;
 
@@ -667,15 +575,9 @@
 					addMeltEventListener(node, 'keydown', (e) => {
 						onItemKeyDown(e);
 					}),
-<<<<<<< HEAD
 					addMeltEventListener(node, 'pointermove', (e) => {
-						const itemElement = e.currentTarget;
-						if (!isHTMLElement(itemElement)) return;
-=======
-					addEventListener(node, 'pointermove', (e) => {
 						const itemEl = e.currentTarget;
 						if (!isHTMLElement(itemEl)) return;
->>>>>>> 34fb97c8
 
 						const itemValue = node.dataset.value;
 						const disabled = node.dataset.disabled;
@@ -955,18 +857,11 @@
 				};
 
 				const unsubEvents = executeCallbacks(
-<<<<<<< HEAD
 					addMeltEventListener(node, 'click', (e) => {
-						const triggerElement = e.currentTarget;
-						if (!isHTMLElement(triggerElement)) return;
-						if (isElementDisabled(triggerElement) || e.defaultPrevented) return;
-=======
-					addEventListener(node, 'click', (e) => {
 						if (e.defaultPrevented) return;
 
 						const triggerEl = e.currentTarget;
 						if (!isHTMLElement(triggerEl) || isElementDisabled(triggerEl)) return;
->>>>>>> 34fb97c8
 
 						// Manually focus because iOS Safari doesn't always focus on click (e.g. buttons)
 						handleRovingFocus(triggerEl);
@@ -1071,15 +966,9 @@
 							pointerGraceIntent.set(null);
 						}
 					}),
-<<<<<<< HEAD
 					addMeltEventListener(node, 'focusout', (e) => {
-						const triggerElement = e.currentTarget;
-						if (!isHTMLElement(triggerElement)) return;
-=======
-					addEventListener(node, 'focusout', (e) => {
 						const triggerEl = e.currentTarget;
 						if (!isHTMLElement(triggerEl)) return;
->>>>>>> 34fb97c8
 
 						removeHighlight(triggerEl);
 
