import type { Defaults } from '$lib/internal/types';
import { get, writable, type Writable } from 'svelte/store';
import {
	applyAttrsIfDisabled,
	createMenuBuilder,
	getMenuItems,
	handleMenuNavigation,
	handleTabNavigation,
	type MenuParts,
} from '../menu';
import {
	executeCallbacks,
	isHTMLElement,
	addEventListener,
	kbd,
	SELECTION_KEYS,
	FIRST_LAST_KEYS,
	handleRovingFocus,
	effect,
	styleToString,
	noop,
	generateId,
	isBrowser,
	getNextFocusable,
	getPreviousFocusable,
	builder,
	createElHelpers,
	toWritableStores,
	removeHighlight,
	addHighlight,
} from '$lib/internal/helpers';
import { onMount, tick } from 'svelte';
import { usePopper } from '$lib/internal/actions';
import type { CreateMenubarMenuProps, CreateMenubarProps } from './types';

const MENUBAR_NAV_KEYS = [kbd.ARROW_LEFT, kbd.ARROW_RIGHT, kbd.HOME, kbd.END];

const { name } = createElHelpers<MenuParts | 'menu'>('menubar');

const defaults = {
	loop: true,
} satisfies Defaults<CreateMenubarProps>;

export function createMenubar(props?: CreateMenubarProps) {
	const withDefaults = { ...defaults, ...props } satisfies CreateMenubarProps;

	const options = toWritableStores(withDefaults);
	const { loop } = options;
	const activeMenu = writable<string>('');
	const scopedMenus = writable<HTMLElement[]>([]);
	const nextFocusable = writable<HTMLElement | null>(null);
	const prevFocusable = writable<HTMLElement | null>(null);

	const rootIds = {
		menubar: generateId(),
	};

	const menubar = builder(name(), {
		returned() {
			return {
				role: 'menubar',
				'data-melt-menubar': '',
				'data-orientation': 'horizontal',
				id: rootIds.menubar,
			};
		},
		action: (node: HTMLElement) => {
			const menuTriggers = Array.from(node.querySelectorAll('[data-melt-menubar-trigger]'));
			if (!menuTriggers.length || !isHTMLElement(menuTriggers[0])) return;
			menuTriggers[0].tabIndex = 0;

			const menus = Array.from(node.querySelectorAll('[data-melt-menubar-menu]')).filter(
				(el): el is HTMLElement => isHTMLElement(el)
			);

			scopedMenus.set(menus);

			return {
				destroy: noop,
			};
		},
	});

	const menuDefaults = {
		positioning: {
			placement: 'bottom-start',
		},
		preventScroll: true,
		arrowSize: 8,
		dir: 'ltr',
		loop: false,
	} satisfies Defaults<CreateMenubarMenuProps>;

	const createMenu = (props?: CreateMenubarMenuProps) => {
		const withDefaults = { ...menuDefaults, ...props } satisfies CreateMenubarMenuProps;
		const rootOpen = writable(false);
		const rootActiveTrigger = writable<HTMLElement | null>(null);

		// options
		const options = toWritableStores(withDefaults);
		const { positioning } = options;

		const m = createMenuBuilder({
			rootOptions: options,
			rootOpen,
			rootActiveTrigger,
			disableTriggerRefocus: true,
			disableFocusFirstItem: true,
			nextFocusable,
			prevFocusable,
			selector: 'menubar-menu',
		});

		const menu = builder(name('menu'), {
			stores: [rootOpen],
			returned: ([$rootOpen]) => {
				return {
					role: 'menu',
					hidden: $rootOpen ? undefined : true,
					style: styleToString({
						display: $rootOpen ? undefined : 'none',
					}),
					id: m.rootIds.menu,
					'aria-labelledby': m.rootIds.trigger,
					'data-state': $rootOpen ? 'open' : 'closed',
					'data-melt-scope': rootIds.menubar,
					tabindex: -1,
				} as const;
			},
			action: (node: HTMLElement) => {
				let unsubPopper = noop;

				const unsubDerived = effect(
					[rootOpen, rootActiveTrigger, positioning],
					([$rootOpen, $rootActiveTrigger, $positioning]) => {
						unsubPopper();
						if ($rootOpen && $rootActiveTrigger) {
							tick().then(() => {
								const popper = usePopper(node, {
									anchorElement: $rootActiveTrigger,
									open: rootOpen,
									options: {
										floating: $positioning,
									},
								});

								if (popper && popper.destroy) {
									unsubPopper = popper.destroy;
								}
							});
						}
					}
				);

				const unsubEvents = executeCallbacks(
					addEventListener(node, 'keydown', (e) => {
						const target = e.target;
						const menuEl = e.currentTarget;

						if (!isHTMLElement(menuEl) || !isHTMLElement(target)) return;

						if (MENUBAR_NAV_KEYS.includes(e.key)) {
							handleCrossMenuNavigation(e, activeMenu);
						}

						/**
						 * Submenu key events bubble through portals and
						 * we only care about key events that happen inside this menu.
						 */
						const isKeyDownInside = target.closest('[role="menu"]') === menuEl;

						if (!isKeyDownInside) return;
						if (FIRST_LAST_KEYS.includes(e.key)) {
							handleMenuNavigation(e);
						}

						/**
						 * Menus should not be navigated using tab, so we prevent it.
						 * @see https://www.w3.org/WAI/ARIA/apg/practices/keyboard-interface/#kbd_general_within
						 */
						if (e.key === kbd.TAB) {
							e.preventDefault();
							rootActiveTrigger.set(null);
							rootOpen.set(false);
							handleTabNavigation(e, nextFocusable, prevFocusable);
						}

						/**
						 * Check for typeahead search and handle it.
						 */
						const isCharacterKey = e.key.length === 1;
						const isModifierKey = e.ctrlKey || e.altKey || e.metaKey;
						if (!isModifierKey && isCharacterKey) {
							m.handleTypeaheadSearch(e.key, getMenuItems(menuEl));
						}
					})
				);
				return {
					destroy() {
						unsubDerived();
						unsubEvents();
						unsubPopper();
					},
				};
			},
		});

		const trigger = builder(name('trigger'), {
			stores: [rootOpen],
			returned: ([$rootOpen]) => {
				return {
					'aria-controls': m.rootIds.menu,
					'aria-expanded': $rootOpen,
					'data-state': $rootOpen ? 'open' : 'closed',
					id: m.rootIds.trigger,
					'aria-haspopup': 'menu',
					'data-orientation': 'horizontal',
					role: 'menuitem',
				} as const;
			},
			action: (node: HTMLElement) => {
				applyAttrsIfDisabled(node);

				const menubarEl = document.getElementById(rootIds.menubar);
				if (!menubarEl) return;

				const menubarTriggers = Array.from(
					menubarEl.querySelectorAll('[data-melt-menubar-trigger]')
				);
				if (!menubarTriggers.length) return;
				if (menubarTriggers[0] === node) {
					node.tabIndex = 0;
				} else {
					node.tabIndex = -1;
				}

				const unsub = executeCallbacks(
					addEventListener(node, 'click', (e) => {
						const $rootOpen = get(rootOpen);
						const triggerEl = e.currentTarget;
						if (!isHTMLElement(triggerEl)) return;

						handleOpen(triggerEl);
						if (!$rootOpen) e.preventDefault();
					}),
					addEventListener(node, 'keydown', (e) => {
						const triggerEl = e.currentTarget;
						if (!isHTMLElement(triggerEl)) return;

						if (SELECTION_KEYS.includes(e.key) || e.key === kbd.ARROW_DOWN) {
							e.preventDefault();
							handleOpen(triggerEl);

							const menuId = triggerEl.getAttribute('aria-controls');
							if (!menuId) return;

							const menu = document.getElementById(menuId);
							if (!menu) return;

							const menuItems = getMenuItems(menu);
							if (!menuItems.length) return;

							handleRovingFocus(menuItems[0]);
						}
					}),
					addEventListener(node, 'pointerenter', (e) => {
						const triggerEl = e.currentTarget;
						if (!isHTMLElement(triggerEl)) return;

						const $activeMenu = get(activeMenu);
						const $rootOpen = get(rootOpen);
						if ($activeMenu && !$rootOpen) {
							rootOpen.set(true);
							activeMenu.set(m.rootIds.menu);
							rootActiveTrigger.set(triggerEl);
						}
					})
				);

				return {
					destroy: unsub,
				};
			},
		});

		effect([activeMenu], ([$activeMenu]) => {
			if (!isBrowser) return;
			if ($activeMenu === m.rootIds.menu) {
				if (get(rootOpen)) return;

				const triggerEl = document.getElementById(m.rootIds.trigger);
				if (!triggerEl) return;
				rootActiveTrigger.set(triggerEl);
				addHighlight(triggerEl);
				rootOpen.set(true);
				return;
			}

			if ($activeMenu !== m.rootIds.menu) {
				if (!isBrowser) return;
				if (get(rootOpen)) {
					const triggerEl = document.getElementById(m.rootIds.trigger);
					if (!triggerEl) return;
					removeHighlight(triggerEl);
					rootActiveTrigger.set(null);
					rootOpen.set(false);
				}
				return;
			}
		});

		effect([rootOpen], ([$rootOpen]) => {
			if (!isBrowser) return;
			const triggerEl = document.getElementById(m.rootIds.trigger);
			if (!triggerEl) return;
			if (!$rootOpen && get(activeMenu) === m.rootIds.menu) {
				activeMenu.set('');
				removeHighlight(triggerEl);
				return;
			}
			if ($rootOpen) {
				addHighlight(triggerEl);
			}
		});

		function handleOpen(triggerEl: HTMLElement) {
			rootOpen.update((prev) => {
				const isOpen = !prev;
				if (isOpen) {
					nextFocusable.set(getNextFocusable(triggerEl));
					prevFocusable.set(getPreviousFocusable(triggerEl));
					rootActiveTrigger.set(triggerEl);
					activeMenu.set(m.rootIds.menu);
				} else {
					rootActiveTrigger.set(null);
					activeMenu.set('');
				}

				return isOpen;
			});
		}

		return {
			elements: {
				menu,
				trigger,
				item: m.item,
				checkboxItem: m.checkboxItem,
				arrow: m.arrow,
				separator: m.separator,
			},
			builders: {
				createSubmenu: m.createSubmenu,
				createMenuRadioGroup: m.createMenuRadioGroup,
			},
			states: {
				open: rootOpen,
			},
			options,
		};
	};

	onMount(() => {
		if (!isBrowser) return;

		const menubarEl = document.getElementById(rootIds.menubar);
		if (!menubarEl) return;

		const unsubEvents = executeCallbacks(
			addEventListener(menubarEl, 'keydown', (e) => {
				const target = e.target;
				const menuEl = e.currentTarget;
				if (!isHTMLElement(menuEl) || !isHTMLElement(target)) return;
				/**
				 * Submenu key events bubble through portals and
				 * we only care about key events that happen inside this menu.
				 */
				const isTargetTrigger = target.hasAttribute('data-melt-menubar-trigger');
				if (!isTargetTrigger) return;

				if (MENUBAR_NAV_KEYS.includes(e.key)) {
					handleMenubarNavigation(e);
				}
			}),
			addEventListener(document, 'keydown', (e) => {
				if (e.key === kbd.ESCAPE) {
					activeMenu.set('');
				}
			})
		);

		return () => {
			unsubEvents();
		};
	});

	/**
	 * Keyboard event handler for menu navigation
	 * @param e The keyboard event
	 */
	function handleCrossMenuNavigation(e: KeyboardEvent, activeMenu: Writable<string>) {
		if (!isBrowser) return;
		e.preventDefault();

		// menu element being navigated
		const currentTarget = e.currentTarget;
		const target = e.target;

		if (!isHTMLElement(target) || !isHTMLElement(currentTarget)) return;

		const targetIsSubTrigger = target.hasAttribute('data-melt-menubar-menu-subtrigger');
		const isKeyDownInsideSubMenu = target.closest('[role="menu"]') !== currentTarget;

		const prevMenuKey = kbd.ARROW_LEFT;
		const isPrevKey = e.key === prevMenuKey;
		const isNextKey = !isPrevKey;

		// prevent navigation when opening a submenu
		if (isNextKey && targetIsSubTrigger) return;
		// prevent navigation when closing a submenu
		if (isPrevKey && isKeyDownInsideSubMenu) return;

		// menus scoped to the menubar
		const childMenus = get(scopedMenus);
		if (!childMenus.length) return;
		// Index of the currently focused item in the candidate nodes array
		const currentIndex = childMenus.indexOf(currentTarget);
		// Calculate the index of the next menu item
		let nextIndex: number;
		switch (e.key) {
			case kbd.ARROW_RIGHT:
				nextIndex = currentIndex < childMenus.length - 1 ? currentIndex + 1 : 0;
				break;
			case kbd.ARROW_LEFT:
				nextIndex = currentIndex > 0 ? currentIndex - 1 : childMenus.length - 1;
				break;
			case kbd.HOME:
				nextIndex = 0;
				break;
			case kbd.END:
				nextIndex = childMenus.length - 1;
				break;
			default:
				return;
		}

		const nextFocusedItem = childMenus[nextIndex];
		activeMenu.set(nextFocusedItem.id);
	}

<<<<<<< HEAD
	function getMenuTriggers(element: HTMLElement) {
		const menuElement = element.closest('[role="menubar"]');
		if (!isHTMLElement(menuElement)) return [];
		return Array.from(menuElement.querySelectorAll<HTMLElement>('[data-melt-menubar-trigger]'));
=======
	function getMenuTriggers(el: HTMLElement) {
		const menuEl = el.closest('[role="menubar"]');
		if (!isHTMLElement(menuEl)) return [];
		return Array.from(menuEl.querySelectorAll('[data-melt-menubar-trigger]')).filter(
			(el): el is HTMLElement => isHTMLElement(el)
		);
>>>>>>> dedfbccc
	}

	/**
	 * Keyboard event handler for menubar navigation.
	 * @param e The keyboard event
	 */
	function handleMenubarNavigation(e: KeyboardEvent) {
		e.preventDefault();

		// currently focused menu item
		const currentFocusedItem = document.activeElement;
		// menu element being navigated
		const currentTarget = e.currentTarget;
		if (!isHTMLElement(currentTarget) || !isHTMLElement(currentFocusedItem)) return;

		// menu items of the current menu
		const menuTriggers = getMenuTriggers(currentTarget);
		if (!menuTriggers.length) return;

		const candidateNodes = menuTriggers.filter((item) => {
			if (item.hasAttribute('data-disabled')) {
				return false;
			}
			if (item.getAttribute('disabled') === 'true') {
				return false;
			}
			return true;
		});

		// Index of the currently focused item in the candidate nodes array
		const currentIndex = candidateNodes.indexOf(currentFocusedItem);

		// Calculate the index of the next menu item
		let nextIndex: number;
		const $loop = get(loop);
		switch (e.key) {
			case kbd.ARROW_RIGHT:
				nextIndex =
					currentIndex < candidateNodes.length - 1 ? currentIndex + 1 : $loop ? 0 : currentIndex;
				break;
			case kbd.ARROW_LEFT:
				nextIndex = currentIndex > 0 ? currentIndex - 1 : $loop ? candidateNodes.length - 1 : 0;
				break;
			case kbd.HOME:
				nextIndex = 0;
				break;
			case kbd.END:
				nextIndex = candidateNodes.length - 1;
				break;
			default:
				return;
		}

		handleRovingFocus(candidateNodes[nextIndex]);
	}

	return {
		elements: {
			menubar,
		},
		builders: {
			createMenu,
		},
		options,
	};
}<|MERGE_RESOLUTION|>--- conflicted
+++ resolved
@@ -89,6 +89,8 @@
 		arrowSize: 8,
 		dir: 'ltr',
 		loop: false,
+		closeOnEscape: true,
+		closeOnOutsideClick: true,
 	} satisfies Defaults<CreateMenubarMenuProps>;
 
 	const createMenu = (props?: CreateMenubarMenuProps) => {
@@ -448,19 +450,12 @@
 		activeMenu.set(nextFocusedItem.id);
 	}
 
-<<<<<<< HEAD
-	function getMenuTriggers(element: HTMLElement) {
-		const menuElement = element.closest('[role="menubar"]');
-		if (!isHTMLElement(menuElement)) return [];
-		return Array.from(menuElement.querySelectorAll<HTMLElement>('[data-melt-menubar-trigger]'));
-=======
 	function getMenuTriggers(el: HTMLElement) {
 		const menuEl = el.closest('[role="menubar"]');
 		if (!isHTMLElement(menuEl)) return [];
 		return Array.from(menuEl.querySelectorAll('[data-melt-menubar-trigger]')).filter(
 			(el): el is HTMLElement => isHTMLElement(el)
 		);
->>>>>>> dedfbccc
 	}
 
 	/**
