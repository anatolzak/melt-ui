--- conflicted
+++ resolved
@@ -98,13 +98,8 @@
 		arrowSize: 8,
 		dir: 'ltr',
 		loop: false,
-<<<<<<< HEAD
-		closeOnEscape: true,
+		escapeBehavior: 'close',
 		clickOutsideBehavior: 'close',
-=======
-		escapeBehavior: 'close',
-		closeOnOutsideClick: true,
->>>>>>> f15cd300
 		portal: undefined,
 		forceVisible: false,
 		defaultOpen: false,
