<script lang="ts">
<<<<<<< HEAD
	import { createPagination, melt } from '@melt-ui/svelte';
	import { ChevronLeft, ChevronRight } from 'lucide-svelte';
=======
	import { createPagination } from '$lib';
	import ChevronLeft from '~icons/lucide/chevron-left';
	import ChevronRight from '~icons/lucide/chevron-right';
>>>>>>> 790203c0

	const {
		elements: { prevButton, nextButton, pageTrigger, root },
		states: { range, pages },
	} = createPagination({
		count: 100,
		perPage: 10,
		defaultPage: 1,
		siblingCount: 1,
	});
</script>

<nav aria-label="pagination" use:melt={$root} data-testid="root">
	<p>
		Showing items {$range.start} - {$range.end}
	</p>
	<div>
		<button use:melt={$prevButton} data-testid="prev"><ChevronLeft /></button>
		{#each $pages as page (page.key)}
			{#if page.type === 'ellipsis'}
				<span>...</span>
			{:else}
				<button use:melt={$pageTrigger(page)}>{page.value}</button>
			{/if}
		{/each}
		<button use:melt={$nextButton} data-testid="next"><ChevronRight /></button>
	</div>
</nav><|MERGE_RESOLUTION|>--- conflicted
+++ resolved
@@ -1,12 +1,6 @@
 <script lang="ts">
-<<<<<<< HEAD
-	import { createPagination, melt } from '@melt-ui/svelte';
+	import { createPagination, melt } from '$lib';
 	import { ChevronLeft, ChevronRight } from 'lucide-svelte';
-=======
-	import { createPagination } from '$lib';
-	import ChevronLeft from '~icons/lucide/chevron-left';
-	import ChevronRight from '~icons/lucide/chevron-right';
->>>>>>> 790203c0
 
 	const {
 		elements: { prevButton, nextButton, pageTrigger, root },
