--- conflicted
+++ resolved
@@ -1,37 +1,6 @@
-<<<<<<< HEAD
 import { describe, expect } from 'vitest';
-import { getPageItems, type PageItem } from '../helpers';
-=======
-import { describe, it, expect } from 'vitest';
 import { getPageItems } from '../helpers';
-import type { GetPageItemsArgs, PageItem } from '../types';
-
-const testCases: Array<[GetPageItemsArgs, string]> = [
-	[{ totalPages: 100 }, '1,2,3,4,...,100'],
-	[{ totalPages: 100, page: 3 }, '1,2,3,4,...,100'],
-	[{ totalPages: 100, page: 4 }, '1,...,3,4,5,...,100'],
-	[{ totalPages: 100, page: 5 }, '1,...,4,5,6,...,100'],
-	[{ totalPages: 100, page: 97 }, '1,...,96,97,98,...,100'],
-	[{ totalPages: 100, page: 98 }, '1,...,97,98,99,100'],
-	[{ totalPages: 5, page: 3 }, '1,2,3,4,5'],
-	[{ totalPages: 6, page: 4 }, '1,2,3,4,5,6'],
-	[{ totalPages: 7, page: 4 }, '1,...,3,4,5,...,7'],
-	[{ totalPages: 3, page: 2 }, '1,2,3'],
-	[{ totalPages: 4, page: 2 }, '1,2,3,4'],
-	[{ totalPages: 100, siblingCount: 2 }, '1,2,3,4,5,...,100'],
-	[{ totalPages: 100, siblingCount: 3 }, '1,2,3,4,5,6,...,100'],
-	[{ totalPages: 100, siblingCount: 3, page: 5 }, '1,2,3,4,5,6,...,100'],
-	[{ totalPages: 100, siblingCount: 3, page: 6 }, '1,...,3,4,5,6,7,8,9,...,100'],
-	[{ totalPages: 100, siblingCount: 3, page: 97 }, '1,...,95,96,97,98,99,100'],
-	[{ totalPages: 100, siblingCount: 3, page: 96 }, '1,...,95,96,97,98,99,100'],
-	[{ totalPages: 100, siblingCount: 3, page: 95 }, '1,...,92,93,94,95,96,97,98,...,100'],
-	[{ totalPages: 7, page: 4, siblingCount: 2 }, '1,2,3,4,5,6,7'],
-	[{ totalPages: 8, page: 5, siblingCount: 2 }, '1,2,3,4,5,6,7,8'],
-	[{ totalPages: 9, page: 1, siblingCount: 2 }, '1,2,3,4,5,...,9'],
-	[{ totalPages: 9, page: 5, siblingCount: 2 }, '1,...,3,4,5,6,7,...,9'],
-	[{ totalPages: 9, page: 6, siblingCount: 2 }, '1,...,5,6,7,8,9'],
-];
->>>>>>> db95a6d0
+import type { PageItem } from '../types';
 
 function pageItemsToString(pageItems: Array<PageItem>): string {
 	let result = '';
