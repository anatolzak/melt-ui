import { usePopper } from '$lib/internal/actions';
import {
	FIRST_LAST_KEYS,
	SELECTION_KEYS,
	addEventListener,
	addHighlight,
	back,
	builder,
	createElHelpers,
	createTypeaheadSearch,
	effect,
	executeCallbacks,
	forward,
	generateId,
	getNextFocusable,
	getPortalParent,
	getPreviousFocusable,
	handleRovingFocus,
	isBrowser,
	isElementDisabled,
	isHTMLElement,
	kbd,
	last,
	next,
	noop,
	omit,
	overridable,
	prev,
	removeHighlight,
	removeScroll,
	styleToString,
	toWritableStores,
	getFirstOption,
	getOptions,
	sleep,
	derivedVisible,
} from '$lib/internal/helpers';
import { onMount, tick } from 'svelte';
import { derived, get, writable } from 'svelte/store';
import { createSeparator } from '$lib/builders';
import type { CreateSelectProps, SelectOptionProps } from './types';
import { usePortal } from '@melt-ui/svelte/internal/actions';
import { createLabel } from '../label';

const defaults = {
	arrowSize: 8,
	required: false,
	disabled: false,
	positioning: {
		placement: 'bottom',
		sameWidth: true,
	},
	preventScroll: true,
	loop: false,
	name: undefined,
	defaultOpen: false,
	defaultValue: undefined,
	portal: 'body',
	forceVisible: false,
	closeOnEscape: true,
	closeOnOutsideClick: true,
} satisfies CreateSelectProps;

type SelectParts =
	| 'menu'
	| 'trigger'
	| 'option'
	| 'group'
	| 'group-label'
	| 'arrow'
	| 'input'
	| 'label';

const { name, selector } = createElHelpers<SelectParts>('select');

export function createSelect(props?: CreateSelectProps) {
	const withDefaults = { ...defaults, ...props } satisfies CreateSelectProps;

	const options = toWritableStores(omit(withDefaults, 'value', 'valueLabel'));

	const {
		positioning,
		arrowSize,
		required,
		disabled,
		loop,
		preventScroll,
		name: nameStore,
		portal,
		forceVisible,
		closeOnEscape,
		closeOnOutsideClick,
	} = options;

<<<<<<< HEAD
	const openWritable = withDefaults.open ?? writable(withDefaults.defaultOpen);
	const open = overridable(openWritable, withDefaults?.onOpenChange);

	const valueWritable = withDefaults.value ?? writable<unknown>(withDefaults.defaultValue);
	const value = overridable(valueWritable, withDefaults?.onValueChange);

	const label = writable<string | number | null>(withDefaults.label ?? null);
=======
	const open = writable(false);
	const value = writable<unknown>(withDefaults.value ?? null);
	const valueLabel = writable<string | number | null>(withDefaults.valueLabel ?? null);
>>>>>>> b24dc355
	const activeTrigger = writable<HTMLElement | null>(null);

	/**
	 * Keeps track of the next/previous focusable element when the menu closes.
	 * This is because we are portaling the menu to the body and we need
	 * to be able to focus the next element in the DOM when the menu closes.
	 *
	 * Without keeping track of this, the focus would be reset to the top of
	 * the page (or the first focusable element in the body).
	 */
	const nextFocusable = writable<HTMLElement | null>(null);
	const prevFocusable = writable<HTMLElement | null>(null);

	/**
	 * Keeps track of if the user is using the keyboard to navigate the menu.
	 * This is used to determine how we handle focus on open behavior differently
	 * than when the user is using the mouse.
	 */
	const isUsingKeyboard = writable(false);

	const ids = {
		menu: generateId(),
		trigger: generateId(),
		label: generateId(),
	};

	onMount(() => {
		if (!isBrowser) return;
		const menuEl = document.getElementById(ids.menu);
		if (!menuEl) return;

		const triggerEl = document.getElementById(ids.trigger);
		if (!triggerEl) return;
		activeTrigger.set(triggerEl);

		const selectedEl = menuEl.querySelector('[data-selected]');
		if (!isHTMLElement(selectedEl)) return;

		const dataLabel = selectedEl.getAttribute('data-label');
		valueLabel.set(dataLabel ?? selectedEl.textContent ?? null);
	});

	const isVisible = derivedVisible({ open, forceVisible, activeTrigger });

	const menu = builder(name('menu'), {
		stores: isVisible,
		returned: ($isVisible) => {
			return {
				hidden: $isVisible ? undefined : true,
				style: styleToString({
					display: $isVisible ? undefined : 'none',
				}),
				id: ids.menu,
				'aria-labelledby': ids.trigger,
				role: 'listbox',
			};
		},
		action: (node: HTMLElement) => {
			/**
			 * We need to get the parent portal before the menu is opened,
			 * otherwise the parent will have been moved to the body, and
			 * will no longer be an ancestor of this node.
			 */
			const parentPortal = getPortalParent(node);
			let unsubPopper = noop;
			let unsubScroll = noop;

			const unsubDerived = effect(
				[isVisible, preventScroll, positioning, portal, closeOnEscape, closeOnOutsideClick],
				([
					$isVisible,
					$preventScroll,
					$positioning,
					$portal,
					$closeOnEscape,
					$closeOnOutsideClick,
				]) => {
					unsubPopper();
					unsubScroll();
					const $activeTrigger = get(activeTrigger);
					if (!($isVisible && $activeTrigger)) return;
					if ($preventScroll) {
						unsubScroll = removeScroll();
					}

					tick().then(() => {
						const popper = usePopper(node, {
							anchorElement: $activeTrigger,
							open,
							options: {
								floating: $positioning,
								clickOutside: $closeOnOutsideClick ? undefined : null,
								escapeKeydown: $closeOnEscape
									? {
											handler: () => {
												open.set(false);
											},
									  }
									: null,
								portal: $portal ? (parentPortal !== document.body ? null : undefined) : null,
							},
						});

						if (popper && popper.destroy) {
							unsubPopper = popper.destroy;
						}
					});
				}
			);

			const unsubEventListeners = executeCallbacks(
				addEventListener(node, 'keydown', (e) => {
					const menuEl = e.currentTarget;
					const target = e.target;
					if (!isHTMLElement(menuEl) || !isHTMLElement(target)) return;

					const isModifierKey = e.ctrlKey || e.altKey || e.metaKey;
					const isCharacterKey = e.key.length === 1;

					if (e.key === kbd.TAB) {
						e.preventDefault();
						open.set(false);
						handleTabNavigation(e);
					}

					if (FIRST_LAST_KEYS.includes(e.key)) {
						e.preventDefault();
						if (menuEl === target) {
							const selectedOption = getSelectedOption(menuEl);
							if (selectedOption) {
								handleRovingFocus(selectedOption);
								return;
							}
						}
						handleMenuNavigation(e);
					}

					if (!isModifierKey && isCharacterKey) {
						handleTypeaheadSearch(e.key, getOptions(node));
					}
				})
			);

			const unsubPortal = usePortal(node, 'body')?.destroy;

			return {
				destroy() {
					unsubDerived();
					unsubPopper();
					unsubPortal?.();
					unsubEventListeners();
				},
			};
		},
	});

	const trigger = builder(name('trigger'), {
		stores: [open, disabled, required],
		returned: ([$open, $disabled, $required]) => {
			return {
				role: 'combobox',
				'aria-autocomplete': 'none',
				'aria-haspopup': 'listbox',
				'aria-controls': ids.menu,
				'aria-expanded': $open,
				'aria-required': $required,
				'data-state': $open ? 'open' : 'closed',
				'data-disabled': $disabled ? true : undefined,
				'aria-labelledby': ids.label,
				disabled: $disabled,
				id: ids.trigger,
				tabindex: 0,
			} as const;
		},
		action: (node: HTMLElement) => {
			const unsub = executeCallbacks(
				addEventListener(node, 'click', (e) => {
					if (get(disabled)) {
						e.preventDefault();
						return;
					}

					const $open = get(open);
					const triggerEl = e.currentTarget;
					if (!isHTMLElement(triggerEl)) return;

					open.update((prev) => {
						const isOpen = !prev;
						if (isOpen) {
							nextFocusable.set(getNextFocusable(triggerEl));
							prevFocusable.set(getPreviousFocusable(triggerEl));
							activeTrigger.set(triggerEl);
						}
						return isOpen;
					});
					if (!$open) e.preventDefault();
				}),

				addEventListener(node, 'keydown', (e) => {
					const triggerEl = e.currentTarget;
					if (!isHTMLElement(triggerEl)) return;

					if (
						SELECTION_KEYS.includes(e.key) ||
						e.key === kbd.ARROW_DOWN ||
						e.key === kbd.ARROW_UP
					) {
						if (e.key === kbd.ARROW_DOWN || e.key === kbd.ARROW_UP) {
							/**
							 * We don't want to scroll the page when the user presses the
							 * down arrow when focused on the trigger, so we prevent that
							 * default behavior.
							 */
							e.preventDefault();
						}
						open.update((prev) => {
							const isOpen = !prev;
							if (isOpen) {
								e.preventDefault();
								nextFocusable.set(getNextFocusable(triggerEl));
								prevFocusable.set(getPreviousFocusable(triggerEl));
								activeTrigger.set(triggerEl);
							}

							return isOpen;
						});

						const menu = document.getElementById(ids.menu);
						if (!menu) return;

						const selectedOption = menu.querySelector('[data-selected]');
						if (isHTMLElement(selectedOption)) {
							handleRovingFocus(selectedOption);
							return;
						}

						const options = getOptions(menu);
						if (!options.length) return;

						handleRovingFocus(options[0]);
					}
				})
			);

			return {
				destroy: unsub,
			};
		},
	});

	// Use our existing label builder to create a label for the select trigger.
	const {
		elements: { root: labelBuilder },
	} = createLabel();
	const { action: labelAction } = get(labelBuilder);

	const label = builder(name('label'), {
		returned: () => {
			return {
				id: ids.label,
				for: ids.trigger,
			};
		},
		action: (node) => {
			const destroy = executeCallbacks(
				labelAction(node)?.destroy,
				addEventListener(node, 'click', (e) => {
					e.preventDefault();
					const triggerEl = document.getElementById(ids.trigger);
					if (!isHTMLElement(triggerEl)) return;

					triggerEl.focus();
				})
			);

			return {
				destroy,
			};
		},
	});

	const {
		elements: { root: separator },
	} = createSeparator({
		decorative: true,
	});

	const group = builder(name('group'), {
		returned: () => {
			return (groupId: string) => ({
				role: 'group',
				'aria-labelledby': groupId,
			});
		},
	});

	const groupLabel = builder(name('group-label'), {
		returned: () => {
			return (groupId: string) => ({
				id: groupId,
			});
		},
	});

	const arrow = builder(name('arrow'), {
		stores: arrowSize,
		returned: ($arrowSize) => ({
			'data-arrow': true,
			style: styleToString({
				position: 'absolute',
				width: `var(--arrow-size, ${$arrowSize}px)`,
				height: `var(--arrow-size, ${$arrowSize}px)`,
			}),
		}),
	});

	const getOptionProps = (el: HTMLElement) => {
		const value = el.getAttribute('data-value');
		const label = el.getAttribute('data-label');
		const disabled = el.hasAttribute('data-disabled');

		return {
			value,
			label: label ?? el.textContent ?? null,
			disabled: disabled ? true : false,
		};
	};

	const option = builder(name('option'), {
		stores: value,
		returned: ($value) => {
			return (props: SelectOptionProps) => {
				return {
					role: 'option',
					'aria-selected': $value === props?.value,
					'data-selected': $value === props?.value ? '' : undefined,
					'data-value': props.value,
					'data-label': props.label ?? undefined,
					'data-disabled': props.disabled ? '' : undefined,
					tabindex: -1,
				} as const;
			};
		},
		action: (node: HTMLElement) => {
			const unsub = executeCallbacks(
				addEventListener(node, 'click', (e) => {
					const itemElement = e.currentTarget;
					if (!isHTMLElement(itemElement)) return;

					const props = getOptionProps(node);
					if (props.disabled) {
						e.preventDefault();
						return;
					}
					handleRovingFocus(itemElement);

					value.set(props.value);
					open.set(false);
				}),

				addEventListener(node, 'keydown', (e) => {
					const $typed = get(typed);
					const isTypingAhead = $typed.length > 0;
					if (isTypingAhead && e.key === kbd.SPACE) {
						e.preventDefault();
						return;
					}
					if (e.key === kbd.ENTER || e.key === kbd.SPACE) {
						e.preventDefault();
						const props = getOptionProps(node);
						node.setAttribute('data-selected', '');
						value.set(props.value);
						open.set(false);
					}
				}),
				addEventListener(node, 'pointermove', (e) => {
					const props = getOptionProps(node);
					if (props.disabled) {
						e.preventDefault();
						return;
					}

					const itemEl = e.currentTarget;
					if (!isHTMLElement(itemEl)) return;

					if (props.disabled) {
						const menuElement = document.getElementById(ids.menu);
						if (!menuElement) return;
						handleRovingFocus(menuElement);
					}

					onOptionPointerMove(e);
				}),
				addEventListener(node, 'pointerleave', (e) => {
					if (!isMouse(e)) return;
					onOptionLeave();
				}),
				addEventListener(node, 'focusin', (e) => {
					const itemEl = e.currentTarget;
					if (!isHTMLElement(itemEl)) return;
					addHighlight(itemEl);
				}),
				addEventListener(node, 'focusout', (e) => {
					const itemEl = e.currentTarget;
					if (!isHTMLElement(itemEl)) return;
					removeHighlight(itemEl);
				})
			);

			return {
				destroy: unsub,
			};
		},
	});

	effect(value, ($value) => {
		if (!isBrowser) return;
		const menuEl = document.getElementById(ids.menu);
		if (!menuEl) return;

		const optionEl = menuEl.querySelector(`${selector('option')}[data-value="${$value}"]`);
		if (!isHTMLElement(optionEl)) return;

		const props = getOptionProps(optionEl);
		valueLabel.set(props.label ?? null);
	});

	const { typed, handleTypeaheadSearch } = createTypeaheadSearch();

	effect([open, activeTrigger], ([$open, $activeTrigger]) => {
		const unsubs: Array<() => void> = [];

		if (!isBrowser) return;
		if ($open && get(preventScroll)) {
			unsubs.push(removeScroll());
		}

		sleep(1).then(() => {
			const menuEl = document.getElementById(ids.menu);
			if (menuEl && $open && get(isUsingKeyboard)) {
				// Focus on selected option or first option
				const selectedOption = getSelectedOption(menuEl);

				if (!selectedOption) {
					const firstOption = getFirstOption(menuEl);
					if (!firstOption) return;
					handleRovingFocus(firstOption);
				} else {
					handleRovingFocus(selectedOption);
				}
			} else if (menuEl && $open) {
				// focus on the menu element
				handleRovingFocus(menuEl);
			} else if ($activeTrigger) {
				// Hacky way to prevent the keydown event from triggering on the trigger
				handleRovingFocus($activeTrigger);
			}
		});

		return () => {
			unsubs.forEach((unsub) => unsub());
		};
	});

	const isSelected = derived([value], ([$value]) => {
		return (value: unknown) => {
			return $value === value;
		};
	});

	onMount(() => {
		const handlePointer = () => isUsingKeyboard.set(false);
		const handleKeyDown = () => {
			isUsingKeyboard.set(true);
			document.addEventListener('pointerdown', handlePointer, { capture: true, once: true });
			document.addEventListener('pointermove', handlePointer, { capture: true, once: true });
		};
		document.addEventListener('keydown', handleKeyDown, { capture: true });

		const keydownListener = (e: KeyboardEvent) => {
			if (e.key === kbd.ESCAPE) {
				open.set(false);
				const $activeTrigger = get(activeTrigger);
				if (!$activeTrigger) return;
				handleRovingFocus($activeTrigger);
			}
		};
		document.addEventListener('keydown', keydownListener);

		return () => {
			document.removeEventListener('keydown', handleKeyDown, { capture: true });
			document.removeEventListener('pointerdown', handlePointer, { capture: true });
			document.removeEventListener('pointermove', handlePointer, { capture: true });
			document.removeEventListener('keydown', keydownListener);
		};
	});

	const input = builder(name('input'), {
		stores: [value, required, disabled, nameStore],
		returned: ([$value, $required, $disabled, $nameStore]) => {
			return {
				type: 'hidden',
				name: $nameStore,
				value: $value,
				'aria-hidden': true,
				hidden: true,
				tabIndex: -1,
				required: $required,
				disabled: $disabled,
				style: styleToString({
					position: 'absolute',
					opacity: 0,
					'pointer-events': 'none',
					margin: 0,
					transform: 'translateX(-100%)',
				}),
			};
		},
	});

	function isMouse(e: PointerEvent) {
		return e.pointerType === 'mouse';
	}

	function getSelectedOption(menuElement: HTMLElement) {
		const selectedOption = menuElement.querySelector('[data-selected]');
		return isHTMLElement(selectedOption) ? selectedOption : null;
	}

	function onOptionPointerMove(e: PointerEvent) {
		if (!isMouse(e)) return;
		const currentTarget = e.currentTarget;
		if (!isHTMLElement(currentTarget)) return;
		handleRovingFocus(currentTarget);
	}

	function onOptionLeave() {
		const menuElement = document.getElementById(ids.menu);
		if (!isHTMLElement(menuElement)) return;
		handleRovingFocus(menuElement);
	}

	/**
	 * Keyboard event handler for menu navigation
	 * @param e The keyboard event
	 */
	function handleMenuNavigation(e: KeyboardEvent) {
		e.preventDefault();

		// currently focused menu item
		const currentFocusedItem = document.activeElement;

		// menu element being navigated
		const currentTarget = e.currentTarget;
		if (!isHTMLElement(currentFocusedItem) || !isHTMLElement(currentTarget)) return;

		// menu items of the current menu
		const items = getOptions(currentTarget);
		if (!items.length) return;
		// Disabled items can't be highlighted. Skip them.
		const candidateNodes = items.filter((opt) => !isElementDisabled(opt));
		// Get the index of the currently highlighted item.
		const currentIndex = candidateNodes.indexOf(currentFocusedItem);
		// Find the next menu item to highlight.
		let nextItem: HTMLElement;
		const $loop = get(loop);
		switch (e.key) {
			case kbd.ARROW_DOWN:
				nextItem = next(candidateNodes, currentIndex, $loop);
				break;
			case kbd.PAGE_DOWN:
				nextItem = forward(candidateNodes, currentIndex, 10, $loop);
				break;
			case kbd.ARROW_UP:
				nextItem = prev(candidateNodes, currentIndex, $loop);
				break;
			case kbd.PAGE_UP:
				nextItem = back(candidateNodes, currentIndex, 10, $loop);
				break;
			case kbd.HOME:
				nextItem = candidateNodes[0];
				break;
			case kbd.END:
				nextItem = last(candidateNodes);
				break;
			default:
				return;
		}
		handleRovingFocus(nextItem);
	}

	function handleTabNavigation(e: KeyboardEvent) {
		if (e.shiftKey) {
			const $prevFocusable = get(prevFocusable);
			if ($prevFocusable) {
				e.preventDefault();
				$prevFocusable.focus();
				prevFocusable.set(null);
			}
		} else {
			const $nextFocusable = get(nextFocusable);
			if ($nextFocusable) {
				e.preventDefault();
				$nextFocusable.focus();
				nextFocusable.set(null);
			}
		}
	}

	return {
		elements: {
			menu,
			trigger,
			option,
			input,
			group,
			groupLabel,
			arrow,
			separator,
			label,
		},
		states: {
			open,
			value,
			valueLabel,
		},
		helpers: {
			isSelected,
		},
		options,
	};
}<|MERGE_RESOLUTION|>--- conflicted
+++ resolved
@@ -54,9 +54,8 @@
 	loop: false,
 	name: undefined,
 	defaultOpen: false,
-	defaultValue: undefined,
+	forceVisible: false,
 	portal: 'body',
-	forceVisible: false,
 	closeOnEscape: true,
 	closeOnOutsideClick: true,
 } satisfies CreateSelectProps;
@@ -92,19 +91,13 @@
 		closeOnOutsideClick,
 	} = options;
 
-<<<<<<< HEAD
 	const openWritable = withDefaults.open ?? writable(withDefaults.defaultOpen);
 	const open = overridable(openWritable, withDefaults?.onOpenChange);
 
 	const valueWritable = withDefaults.value ?? writable<unknown>(withDefaults.defaultValue);
 	const value = overridable(valueWritable, withDefaults?.onValueChange);
 
-	const label = writable<string | number | null>(withDefaults.label ?? null);
-=======
-	const open = writable(false);
-	const value = writable<unknown>(withDefaults.value ?? null);
 	const valueLabel = writable<string | number | null>(withDefaults.valueLabel ?? null);
->>>>>>> b24dc355
 	const activeTrigger = writable<HTMLElement | null>(null);
 
 	/**
