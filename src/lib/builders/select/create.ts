--- conflicted
+++ resolved
@@ -36,14 +36,7 @@
 	sleep,
 	styleToString,
 	toWritableStores,
-<<<<<<< HEAD
-	getFirstOption,
-	getOptions,
-	sleep,
-	derivedVisible,
 	toggle,
-=======
->>>>>>> 8ef6b999
 } from '$lib/internal/helpers';
 import type { MeltActionReturn } from '$lib/internal/types';
 import { onMount, tick } from 'svelte';
@@ -87,14 +80,8 @@
 >(props?: CreateSelectProps<Item, Multiple>) {
 	const withDefaults = { ...defaults, ...props } satisfies CreateSelectProps<Item, Multiple>;
 
-<<<<<<< HEAD
 	const options = toWritableStores({
-		...omit(withDefaults, 'value', 'defaultValueLabel'),
-		multiple: withDefaults.multiple ?? (false as Multiple),
-	});
-=======
-	const options = toWritableStores(
-		omit(
+		...omit(
 			withDefaults,
 			'value',
 			'defaultValueLabel',
@@ -102,9 +89,9 @@
 			'onOpenChange',
 			'open',
 			'defaultOpen'
-		)
-	);
->>>>>>> 8ef6b999
+		),
+		multiple: withDefaults.multiple ?? (false as Multiple),
+	});
 
 	const {
 		positioning,
