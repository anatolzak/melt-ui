import { usePopper } from '$lib/internal/actions/popper';
import {
	FIRST_LAST_KEYS,
	SELECTION_KEYS,
	addEventListener,
	addHighlight,
	back,
	builder,
	createElHelpers,
	createTypeaheadSearch,
	effect,
	executeCallbacks,
	forward,
	generateId,
	getNextFocusable,
	getPreviousFocusable,
	handleRovingFocus,
	isBrowser,
	isElementDisabled,
	isHTMLElement,
	kbd,
	last,
	next,
	noop,
	omit,
	prev,
	removeHighlight,
	removeScroll,
	styleToString,
	toWritableStores,
} from '$lib/internal/helpers';
import { getFirstOption, getOptions } from '$lib/internal/helpers/list';
import { sleep } from '$lib/internal/helpers/sleep';
import type { Defaults } from '$lib/internal/types';
import { onMount, tick } from 'svelte';
import { derived, get, writable } from 'svelte/store';
import { createSeparator } from '../separator';
import type { CreateSelectProps, SelectOptionProps } from './types';
import { usePortal } from '@melt-ui/svelte/internal/actions';
import { createLabel } from '../label';

const defaults = {
	arrowSize: 8,
	required: false,
	disabled: false,
	positioning: {
		placement: 'bottom',
		sameWidth: true,
	},
	preventScroll: true,
	loop: false,
	name: undefined,
} satisfies Defaults<CreateSelectProps>;

type SelectParts =
	| 'menu'
	| 'trigger'
	| 'option'
	| 'group'
	| 'group-label'
	| 'arrow'
	| 'input'
	| 'label';

const { name, selector } = createElHelpers<SelectParts>('select');

export function createSelect(props?: CreateSelectProps) {
<<<<<<< HEAD
	const withDefaults = { ...defaults, ...props } satisfies CreateSelectProps;

	const options = toWritableStores(omit(withDefaults, 'value', 'label'));
	const {
		positioning,
		arrowSize,
		required,
		disabled,
		loop,
		preventScroll,
		name: nameStore,
	} = options;
=======
	const withDefaults = { ...defaults, ...props } as CreateSelectProps;
	const options = writable(omit(withDefaults, 'value', 'valueLabel'));
>>>>>>> d363076d

	const open = writable(false);
	const value = writable<unknown>(withDefaults.value ?? null);
	const valueLabel = writable<string | number | null>(withDefaults.valueLabel ?? null);
	const activeTrigger = writable<HTMLElement | null>(null);

	/**
	 * Keeps track of the next/previous focusable element when the menu closes.
	 * This is because we are portaling the menu to the body and we need
	 * to be able to focus the next element in the DOM when the menu closes.
	 *
	 * Without keeping track of this, the focus would be reset to the top of
	 * the page (or the first focusable element in the body).
	 */
	const nextFocusable = writable<HTMLElement | null>(null);
	const prevFocusable = writable<HTMLElement | null>(null);

	/**
	 * Keeps track of if the user is using the keyboard to navigate the menu.
	 * This is used to determine how we handle focus on open behavior differently
	 * than when the user is using the mouse.
	 */
	const isUsingKeyboard = writable(false);

	const ids = {
		menu: generateId(),
		trigger: generateId(),
		label: generateId(),
	};

	onMount(() => {
		if (!isBrowser) return;
		const menuEl = document.getElementById(ids.menu);
		if (!menuEl) return;

		const selectedEl = menuEl.querySelector('[data-selected]');
		if (!isHTMLElement(selectedEl)) return;

		const dataLabel = selectedEl.getAttribute('data-label');
		valueLabel.set(dataLabel ?? selectedEl.textContent ?? null);
	});

	const menu = builder(name('menu'), {
		stores: open,
		returned: ($open) => {
			return {
				hidden: $open ? undefined : true,
				style: styleToString({
					display: $open ? undefined : 'none',
				}),
				id: ids.menu,
				'aria-labelledby': ids.trigger,
				role: 'listbox',
			};
		},
		action: (node: HTMLElement) => {
			let unsubPopper = noop;

			const unsubDerived = effect(
				[open, activeTrigger, positioning],
				([$open, $activeTrigger, $positioning]) => {
					unsubPopper();
					if ($open && $activeTrigger) {
						tick().then(() => {
							const popper = usePopper(node, {
								anchorElement: $activeTrigger,
								open,
								options: {
<<<<<<< HEAD
									floating: $positioning,
=======
									floating: $options.positioning,
									// We want portal to always be true for the menu.
									// So we do it outside popper instead.
									portal: null,
>>>>>>> d363076d
								},
							});

							if (popper && popper.destroy) {
								unsubPopper = popper.destroy;
							}
						});
					}
				}
			);

			const unsubEventListeners = executeCallbacks(
				addEventListener(node, 'keydown', (e) => {
					const menuEl = e.currentTarget;
					const target = e.target;
					if (!isHTMLElement(menuEl) || !isHTMLElement(target)) return;

					const isModifierKey = e.ctrlKey || e.altKey || e.metaKey;
					const isCharacterKey = e.key.length === 1;

					if (e.key === kbd.TAB) {
						e.preventDefault();
						activeTrigger.set(null);
						open.set(false);
						handleTabNavigation(e);
					}

					if (FIRST_LAST_KEYS.includes(e.key)) {
						e.preventDefault();
						if (menuEl === target) {
							const selectedOption = getSelectedOption(menuEl);
							if (selectedOption) {
								handleRovingFocus(selectedOption);
								return;
							}
						}
						handleMenuNavigation(e);
					}

					if (!isModifierKey && isCharacterKey) {
						handleTypeaheadSearch(e.key, getOptions(node));
					}
				})
			);

			const unsubPortal = usePortal(node, 'body')?.destroy;

			return {
				destroy() {
					unsubDerived();
					unsubPopper();
					unsubPortal?.();
					unsubEventListeners();
				},
			};
		},
	});

	const trigger = builder(name('trigger'), {
		stores: [open, disabled, required],
		returned: ([$open, $disabled, $required]) => {
			return {
				role: 'combobox',
				'aria-autocomplete': 'none',
				'aria-controls': ids.menu,
				'aria-expanded': $open,
				'aria-required': $required,
				'data-state': $open ? 'open' : 'closed',
<<<<<<< HEAD
				'data-disabled': $disabled ? true : undefined,
				disabled: $disabled,
=======
				'data-disabled': $options.disabled ? true : undefined,
				'aria-labelledby': ids.label,
				disabled: $options.disabled,
>>>>>>> d363076d
				id: ids.trigger,
				tabindex: 0,
			} as const;
		},
		action: (node: HTMLElement) => {
			const unsub = executeCallbacks(
				addEventListener(node, 'click', (e) => {
					if (get(disabled)) {
						e.preventDefault();
						return;
					}

					const $open = get(open);
					const triggerEl = e.currentTarget;
					if (!isHTMLElement(triggerEl)) return;

					open.update((prev) => {
						const isOpen = !prev;
						if (isOpen) {
							nextFocusable.set(getNextFocusable(triggerEl));
							prevFocusable.set(getPreviousFocusable(triggerEl));
							activeTrigger.set(triggerEl);
						} else {
							activeTrigger.set(null);
						}

						return isOpen;
					});
					if (!$open) e.preventDefault();
				}),

				addEventListener(node, 'keydown', (e) => {
					const triggerEl = e.currentTarget;
					if (!isHTMLElement(triggerEl)) return;

					if (
						SELECTION_KEYS.includes(e.key) ||
						e.key === kbd.ARROW_DOWN ||
						e.key === kbd.ARROW_UP
					) {
						if (e.key === kbd.ARROW_DOWN || e.key === kbd.ARROW_UP) {
							/**
							 * We don't want to scroll the page when the user presses the
							 * down arrow when focused on the trigger, so we prevent that
							 * default behavior.
							 */
							e.preventDefault();
						}
						open.update((prev) => {
							const isOpen = !prev;
							if (isOpen) {
								e.preventDefault();
								nextFocusable.set(getNextFocusable(triggerEl));
								prevFocusable.set(getPreviousFocusable(triggerEl));
								activeTrigger.set(triggerEl);
							} else {
								activeTrigger.set(null);
							}

							return isOpen;
						});

						const menu = document.getElementById(ids.menu);
						if (!menu) return;

						const selectedOption = menu.querySelector('[data-selected]');
						if (isHTMLElement(selectedOption)) {
							handleRovingFocus(selectedOption);
							return;
						}

						const options = getOptions(menu);
						if (!options.length) return;

						handleRovingFocus(options[0]);
					}
				})
			);

			return {
				destroy: unsub,
			};
		},
	});

<<<<<<< HEAD
	const {
		elements: { root: separator },
	} = createSeparator({
=======
	// Use our existing label builder to create a label for the select trigger.
	const labelBuilder = createLabel();
	const { action: labelAction } = get(labelBuilder);

	const label = builder(name('label'), {
		returned: () => {
			return {
				id: ids.label,
				for: ids.trigger,
			};
		},
		action: (node) => {
			const destroy = executeCallbacks(
				labelAction(node)?.destroy,
				addEventListener(node, 'click', (e) => {
					e.preventDefault();
					const triggerEl = document.getElementById(ids.trigger);
					if (!isHTMLElement(triggerEl)) return;

					triggerEl.focus();
				})
			);

			return {
				destroy,
			};
		},
	});

	const { root: separator } = createSeparator({
>>>>>>> d363076d
		decorative: true,
	});

	const group = builder(name('group'), {
		returned: () => {
			return (groupId: string) => ({
				role: 'group',
				'aria-labelledby': groupId,
			});
		},
	});

	const groupLabel = builder(name('group-label'), {
		returned: () => {
			return (groupId: string) => ({
				id: groupId,
			});
		},
	});

	const arrow = builder(name('arrow'), {
		stores: arrowSize,
		returned: ($arrowSize) => ({
			'data-arrow': true,
			style: styleToString({
				position: 'absolute',
				width: `var(--arrow-size, ${$arrowSize}px)`,
				height: `var(--arrow-size, ${$arrowSize}px)`,
			}),
		}),
	});

	const getOptionProps = (el: HTMLElement) => {
		const value = el.getAttribute('data-value');
		const label = el.getAttribute('data-label');
		const disabled = el.hasAttribute('data-disabled');

		return {
			value,
			label: label ?? el.textContent ?? null,
			disabled: disabled ? true : false,
		};
	};

	const option = builder(name('option'), {
		stores: value,
		returned: ($value) => {
			return (props: SelectOptionProps) => {
				return {
					role: 'option',
					'aria-selected': $value === props?.value,
					'data-selected': $value === props?.value ? '' : undefined,
					'data-value': props.value,
					'data-label': props.label ?? undefined,
					'data-disabled': props.disabled ? '' : undefined,
					tabindex: -1,
				} as const;
			};
		},
		action: (node: HTMLElement) => {
			const unsub = executeCallbacks(
				addEventListener(node, 'click', (e) => {
					const itemElement = e.currentTarget;
					if (!isHTMLElement(itemElement)) return;

					const props = getOptionProps(node);
					if (props.disabled) {
						e.preventDefault();
						return;
					}
					handleRovingFocus(itemElement);

					value.set(props.value);
					open.set(false);
				}),

				addEventListener(node, 'keydown', (e) => {
					const $typed = get(typed);
					const isTypingAhead = $typed.length > 0;
					if (isTypingAhead && e.key === kbd.SPACE) {
						e.preventDefault();
						return;
					}
					if (e.key === kbd.ENTER || e.key === kbd.SPACE) {
						e.preventDefault();
						const props = getOptionProps(node);
						node.setAttribute('data-selected', '');
						value.set(props.value);
						open.set(false);
					}
				}),
				addEventListener(node, 'pointermove', (e) => {
					const props = getOptionProps(node);
					if (props.disabled) {
						e.preventDefault();
						return;
					}

					const itemEl = e.currentTarget;
					if (!isHTMLElement(itemEl)) return;

					if (props.disabled) {
						const menuElement = document.getElementById(ids.menu);
						if (!menuElement) return;
						handleRovingFocus(menuElement);
					}

					onOptionPointerMove(e);
				}),
				addEventListener(node, 'pointerleave', (e) => {
					if (!isMouse(e)) return;
					onOptionLeave();
				}),
				addEventListener(node, 'focusin', (e) => {
					const itemEl = e.currentTarget;
					if (!isHTMLElement(itemEl)) return;
					addHighlight(itemEl);
				}),
				addEventListener(node, 'focusout', (e) => {
					const itemEl = e.currentTarget;
					if (!isHTMLElement(itemEl)) return;
					removeHighlight(itemEl);
				})
			);

			return {
				destroy: unsub,
			};
		},
	});

	effect(value, ($value) => {
		if (!isBrowser) return;
		const menuEl = document.getElementById(ids.menu);
		if (!menuEl) return;

		const optionEl = menuEl.querySelector(`${selector('option')}[data-value="${$value}"]`);
		if (!isHTMLElement(optionEl)) return;

		const props = getOptionProps(optionEl);
		valueLabel.set(props.label ?? null);
	});

	const { typed, handleTypeaheadSearch } = createTypeaheadSearch();

	effect([open, activeTrigger], ([$open, $activeTrigger]) => {
		const unsubs: Array<() => void> = [];

		if (!isBrowser) return;
		if ($open && get(preventScroll)) {
			unsubs.push(removeScroll());
		}

		sleep(1).then(() => {
			const menuEl = document.getElementById(ids.menu);
			if (menuEl && $open && get(isUsingKeyboard)) {
				// Focus on selected option or first option
				const selectedOption = getSelectedOption(menuEl);

				if (!selectedOption) {
					const firstOption = getFirstOption(menuEl);
					if (!firstOption) return;
					handleRovingFocus(firstOption);
				} else {
					handleRovingFocus(selectedOption);
				}
			} else if (menuEl && $open) {
				// focus on the menu element
				handleRovingFocus(menuEl);
			} else if ($activeTrigger) {
				// Hacky way to prevent the keydown event from triggering on the trigger
				handleRovingFocus($activeTrigger);
			}
		});

		return () => {
			unsubs.forEach((unsub) => unsub());
		};
	});

	const isSelected = derived([value], ([$value]) => {
		return (value: unknown) => {
			return $value === value;
		};
	});

	onMount(() => {
		const handlePointer = () => isUsingKeyboard.set(false);
		const handleKeyDown = () => {
			isUsingKeyboard.set(true);
			document.addEventListener('pointerdown', handlePointer, { capture: true, once: true });
			document.addEventListener('pointermove', handlePointer, { capture: true, once: true });
		};
		document.addEventListener('keydown', handleKeyDown, { capture: true });

		const keydownListener = (e: KeyboardEvent) => {
			if (e.key === kbd.ESCAPE) {
				open.set(false);
				const $activeTrigger = get(activeTrigger);
				if (!$activeTrigger) return;
				handleRovingFocus($activeTrigger);
			}
		};
		document.addEventListener('keydown', keydownListener);

		return () => {
			document.removeEventListener('keydown', handleKeyDown, { capture: true });
			document.removeEventListener('pointerdown', handlePointer, { capture: true });
			document.removeEventListener('pointermove', handlePointer, { capture: true });
			document.removeEventListener('keydown', keydownListener);
		};
	});

	const input = builder(name('input'), {
		stores: [value, required, disabled, nameStore],
		returned: ([$value, $required, $disabled, $nameStore]) => {
			return {
				type: 'hidden',
				name: $nameStore,
				value: $value,
				'aria-hidden': true,
				hidden: true,
				tabIndex: -1,
				required: $required,
				disabled: $disabled,
				style: styleToString({
					position: 'absolute',
					opacity: 0,
					'pointer-events': 'none',
					margin: 0,
					transform: 'translateX(-100%)',
				}),
			};
		},
	});

	function isMouse(e: PointerEvent) {
		return e.pointerType === 'mouse';
	}

	function getSelectedOption(menuElement: HTMLElement) {
		const selectedOption = menuElement.querySelector('[data-selected]');
		return isHTMLElement(selectedOption) ? selectedOption : null;
	}

	function onOptionPointerMove(e: PointerEvent) {
		if (!isMouse(e)) return;
		const currentTarget = e.currentTarget;
		if (!isHTMLElement(currentTarget)) return;
		handleRovingFocus(currentTarget);
	}

	function onOptionLeave() {
		const menuElement = document.getElementById(ids.menu);
		if (!isHTMLElement(menuElement)) return;
		handleRovingFocus(menuElement);
	}

	/**
	 * Keyboard event handler for menu navigation
	 * @param e The keyboard event
	 */
	function handleMenuNavigation(e: KeyboardEvent) {
		e.preventDefault();

		// currently focused menu item
		const currentFocusedItem = document.activeElement;

		// menu element being navigated
		const currentTarget = e.currentTarget;
		if (!isHTMLElement(currentFocusedItem) || !isHTMLElement(currentTarget)) return;

		// menu items of the current menu
		const items = getOptions(currentTarget);
		if (!items.length) return;
		// Disabled items can't be highlighted. Skip them.
		const candidateNodes = items.filter((opt) => !isElementDisabled(opt));
		// Get the index of the currently highlighted item.
		const currentIndex = candidateNodes.indexOf(currentFocusedItem);
		// Find the next menu item to highlight.
		let nextItem: HTMLElement;
		const $loop = get(loop);
		switch (e.key) {
			case kbd.ARROW_DOWN:
				nextItem = next(candidateNodes, currentIndex, $loop);
				break;
			case kbd.PAGE_DOWN:
				nextItem = forward(candidateNodes, currentIndex, 10, $loop);
				break;
			case kbd.ARROW_UP:
				nextItem = prev(candidateNodes, currentIndex, $loop);
				break;
			case kbd.PAGE_UP:
				nextItem = back(candidateNodes, currentIndex, 10, $loop);
				break;
			case kbd.HOME:
				nextItem = candidateNodes[0];
				break;
			case kbd.END:
				nextItem = last(candidateNodes);
				break;
			default:
				return;
		}
		handleRovingFocus(nextItem);
	}

	function handleTabNavigation(e: KeyboardEvent) {
		if (e.shiftKey) {
			const $prevFocusable = get(prevFocusable);
			if ($prevFocusable) {
				e.preventDefault();
				$prevFocusable.focus();
				prevFocusable.set(null);
			}
		} else {
			const $nextFocusable = get(nextFocusable);
			if ($nextFocusable) {
				e.preventDefault();
				$nextFocusable.focus();
				nextFocusable.set(null);
			}
		}
	}

	return {
		elements: {
			menu,
			trigger,
			option,
			input,
			group,
			groupLabel,
			arrow,
			separator,
		},
		states: {
			open,
			value,
			label,
		},
		helpers: {
			isSelected,
		},
		options,
<<<<<<< HEAD
=======
		open,
		isSelected,
		value,
		trigger,
		menu,
		option,
		input,
		valueLabel,
		separator,
		group,
		groupLabel,
		arrow,
		label,
>>>>>>> d363076d
	};
}<|MERGE_RESOLUTION|>--- conflicted
+++ resolved
@@ -65,10 +65,10 @@
 const { name, selector } = createElHelpers<SelectParts>('select');
 
 export function createSelect(props?: CreateSelectProps) {
-<<<<<<< HEAD
 	const withDefaults = { ...defaults, ...props } satisfies CreateSelectProps;
 
-	const options = toWritableStores(omit(withDefaults, 'value', 'label'));
+	const options = toWritableStores(omit(withDefaults, 'value', 'valueLabel'));
+
 	const {
 		positioning,
 		arrowSize,
@@ -78,10 +78,6 @@
 		preventScroll,
 		name: nameStore,
 	} = options;
-=======
-	const withDefaults = { ...defaults, ...props } as CreateSelectProps;
-	const options = writable(omit(withDefaults, 'value', 'valueLabel'));
->>>>>>> d363076d
 
 	const open = writable(false);
 	const value = writable<unknown>(withDefaults.value ?? null);
@@ -150,14 +146,7 @@
 								anchorElement: $activeTrigger,
 								open,
 								options: {
-<<<<<<< HEAD
 									floating: $positioning,
-=======
-									floating: $options.positioning,
-									// We want portal to always be true for the menu.
-									// So we do it outside popper instead.
-									portal: null,
->>>>>>> d363076d
 								},
 							});
 
@@ -226,14 +215,9 @@
 				'aria-expanded': $open,
 				'aria-required': $required,
 				'data-state': $open ? 'open' : 'closed',
-<<<<<<< HEAD
 				'data-disabled': $disabled ? true : undefined,
+				'aria-labelledby': ids.label,
 				disabled: $disabled,
-=======
-				'data-disabled': $options.disabled ? true : undefined,
-				'aria-labelledby': ids.label,
-				disabled: $options.disabled,
->>>>>>> d363076d
 				id: ids.trigger,
 				tabindex: 0,
 			} as const;
@@ -319,13 +303,10 @@
 		},
 	});
 
-<<<<<<< HEAD
+	// Use our existing label builder to create a label for the select trigger.
 	const {
-		elements: { root: separator },
-	} = createSeparator({
-=======
-	// Use our existing label builder to create a label for the select trigger.
-	const labelBuilder = createLabel();
+		elements: { root: labelBuilder },
+	} = createLabel();
 	const { action: labelAction } = get(labelBuilder);
 
 	const label = builder(name('label'), {
@@ -353,8 +334,9 @@
 		},
 	});
 
-	const { root: separator } = createSeparator({
->>>>>>> d363076d
+	const {
+		elements: { root: separator },
+	} = createSeparator({
 		decorative: true,
 	});
 
@@ -690,31 +672,16 @@
 			groupLabel,
 			arrow,
 			separator,
+			label,
 		},
 		states: {
 			open,
 			value,
-			label,
+			valueLabel,
 		},
 		helpers: {
 			isSelected,
 		},
 		options,
-<<<<<<< HEAD
-=======
-		open,
-		isSelected,
-		value,
-		trigger,
-		menu,
-		option,
-		input,
-		valueLabel,
-		separator,
-		group,
-		groupLabel,
-		arrow,
-		label,
->>>>>>> d363076d
 	};
 }