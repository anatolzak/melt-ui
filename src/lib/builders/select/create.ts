import { usePopper } from '$lib/internal/actions';
import {
	FIRST_LAST_KEYS,
	SELECTION_KEYS,
	addEventListener,
	addHighlight,
	back,
	builder,
	createElHelpers,
	createTypeaheadSearch,
	effect,
	executeCallbacks,
	forward,
	generateId,
	getNextFocusable,
	getPortalParent,
	getPreviousFocusable,
	handleRovingFocus,
	isBrowser,
	isElementDisabled,
	isHTMLElement,
	kbd,
	last,
	next,
	noop,
	omit,
	overridable,
	prev,
	removeHighlight,
	removeScroll,
	styleToString,
	toWritableStores,
	getFirstOption,
	getOptions,
	sleep,
	derivedVisible,
	addMeltEventListener,
} from '$lib/internal/helpers';
import { onMount, tick } from 'svelte';
import { derived, get, writable, readonly } from 'svelte/store';
import { createLabel, createSeparator } from '$lib/builders';
import type { CreateSelectProps, SelectOptionProps } from './types';
import { usePortal } from '$lib/internal/actions';
<<<<<<< HEAD
import type { MeltActionReturn } from '$lib/internal/types';
import type { SelectEvents } from './events';
=======
import { createLabel } from '../label';
>>>>>>> 790203c0

const defaults = {
	arrowSize: 8,
	required: false,
	disabled: false,
	positioning: {
		placement: 'bottom',
		sameWidth: true,
	},
	preventScroll: true,
	loop: false,
	name: undefined,
	defaultOpen: false,
	forceVisible: false,
	portal: 'body',
	closeOnEscape: true,
	closeOnOutsideClick: true,
} satisfies CreateSelectProps;

type SelectParts =
	| 'menu'
	| 'trigger'
	| 'option'
	| 'group'
	| 'group-label'
	| 'arrow'
	| 'input'
	| 'label';

const { name } = createElHelpers<SelectParts>('select');

export function createSelect(props?: CreateSelectProps) {
	const withDefaults = { ...defaults, ...props } satisfies CreateSelectProps;

	const options = toWritableStores(
		omit(
			withDefaults,
			'value',
			'defaultValueLabel',
			'onValueChange',
			'onOpenChange',
			'open',
			'defaultOpen'
		)
	);

	const {
		positioning,
		arrowSize,
		required,
		disabled,
		loop,
		preventScroll,
		name: nameStore,
		portal,
		forceVisible,
		closeOnEscape,
		closeOnOutsideClick,
	} = options;

	let mounted = false;

	const openWritable = withDefaults.open ?? writable(true);
	const open = overridable(openWritable, withDefaults?.onOpenChange);
	// Open so we can register the optionsList items before mounted = true
	open.set(true);

	const valueWritable = withDefaults.value ?? writable<unknown>(withDefaults.defaultValue);
	const value = overridable(valueWritable, withDefaults?.onValueChange);

	const valueLabel = writable<string | number | null>(withDefaults.defaultValueLabel ?? null);
	const activeTrigger = writable<HTMLElement | null>(null);

	/**
	 * Keeps track of the next/previous focusable element when the menu closes.
	 * This is because we are portaling the menu to the body and we need
	 * to be able to focus the next element in the DOM when the menu closes.
	 *
	 * Without keeping track of this, the focus would be reset to the top of
	 * the page (or the first focusable element in the body).
	 */
	const nextFocusable = writable<HTMLElement | null>(null);
	const prevFocusable = writable<HTMLElement | null>(null);

	/**
	 * Keeps track of if the user is using the keyboard to navigate the menu.
	 * This is used to determine how we handle focus on open behavior differently
	 * than when the user is using the mouse.
	 */
	const isUsingKeyboard = writable(false);

	const ids = {
		menu: generateId(),
		trigger: generateId(),
		label: generateId(),
	};

	onMount(() => {
		// Run after all initial effects
		tick().then(() => {
			mounted = true;
		});

		open.set(withDefaults.defaultOpen);

		if (!isBrowser) return;
		const menuEl = document.getElementById(ids.menu);

		if (!menuEl) return;

		const triggerEl = document.getElementById(ids.trigger);

		if (!triggerEl) return;
		activeTrigger.set(triggerEl);

		const selectedEl = menuEl.querySelector('[data-selected]');
		if (!isHTMLElement(selectedEl)) return;

		const dataLabel = selectedEl.getAttribute('data-label');
		valueLabel.set(dataLabel ?? selectedEl.textContent ?? null);
	});

	const isVisible = derivedVisible({ open, forceVisible, activeTrigger });

	const menu = builder(name('menu'), {
		stores: [isVisible, portal],
		returned: ([$isVisible, $portal]) => {
			return {
				hidden: $isVisible ? undefined : true,
				style: styleToString({
					display: $isVisible ? undefined : 'none',
				}),
				id: ids.menu,
				'aria-labelledby': ids.trigger,
				role: 'listbox',
				'data-portal': $portal ? '' : undefined,
			};
		},
		action: (node: HTMLElement): MeltActionReturn<SelectEvents['menu']> => {
			/**
			 * We need to get the parent portal before the menu is opened,
			 * otherwise the parent will have been moved to the body, and
			 * will no longer be an ancestor of this node.
			 */
			const portalParent = getPortalParent(node);
			let unsubPopper = noop;
			let unsubScroll = noop;

			const unsubDerived = effect(
				[isVisible, preventScroll, positioning, portal, closeOnEscape, closeOnOutsideClick],
				([
					$isVisible,
					$preventScroll,
					$positioning,
					$portal,
					$closeOnEscape,
					$closeOnOutsideClick,
				]) => {
					unsubPopper();
					unsubScroll();
					const $activeTrigger = get(activeTrigger);
					if (!($isVisible && $activeTrigger)) return;
					if ($preventScroll) {
						unsubScroll = removeScroll();
					}

					tick().then(() => {
						const popper = usePopper(node, {
							anchorElement: $activeTrigger,
							open,
							options: {
								floating: $positioning,
								clickOutside: $closeOnOutsideClick ? undefined : null,
								escapeKeydown: $closeOnEscape
									? {
											handler: () => {
												open.set(false);
											},
									  }
									: null,
								portal: $portal ? (portalParent === $portal ? portalParent : $portal) : null,
							},
						});

						if (popper && popper.destroy) {
							unsubPopper = popper.destroy;
						}
					});
				}
			);

			const unsubEventListeners = executeCallbacks(
				addMeltEventListener(node, 'keydown', (e) => {
					const menuEl = e.currentTarget;
					const target = e.target;
					if (!isHTMLElement(menuEl) || !isHTMLElement(target)) return;

					const isModifierKey = e.ctrlKey || e.altKey || e.metaKey;
					const isCharacterKey = e.key.length === 1;

					if (e.key === kbd.TAB) {
						e.preventDefault();
						open.set(false);
						handleTabNavigation(e);
					}

					if (FIRST_LAST_KEYS.includes(e.key)) {
						e.preventDefault();
						if (menuEl === target) {
							const selectedOption = getSelectedOption(menuEl);
							if (selectedOption) {
								handleRovingFocus(selectedOption);
								return;
							}
						}
						handleMenuNavigation(e);
					}

					if (!isModifierKey && isCharacterKey) {
						handleTypeaheadSearch(e.key, getOptions(node));
					}
				})
			);

			const unsubPortal = usePortal(node, 'body')?.destroy;

			return {
				destroy() {
					unsubDerived();
					unsubPopper();
					unsubPortal?.();
					unsubScroll();
					unsubEventListeners();
				},
			};
		},
	});

	const trigger = builder(name('trigger'), {
		stores: [open, disabled, required],
		returned: ([$open, $disabled, $required]) => {
			return {
				role: 'combobox',
				'aria-autocomplete': 'none',
				'aria-haspopup': 'listbox',
				'aria-controls': ids.menu,
				'aria-expanded': $open,
				'aria-required': $required,
				'data-state': $open ? 'open' : 'closed',
				'data-disabled': $disabled ? true : undefined,
				'aria-labelledby': ids.label,
				disabled: $disabled,
				id: ids.trigger,
				tabindex: 0,
			} as const;
		},
		action: (node: HTMLElement): MeltActionReturn<SelectEvents['trigger']> => {
			const unsub = executeCallbacks(
				addMeltEventListener(node, 'click', (e) => {
					if (get(disabled)) {
						e.preventDefault();
						return;
					}

					const $open = get(open);
					const triggerEl = e.currentTarget;
					if (!isHTMLElement(triggerEl)) return;

					open.update((prev) => {
						const isOpen = !prev;
						if (isOpen) {
							nextFocusable.set(getNextFocusable(triggerEl));
							prevFocusable.set(getPreviousFocusable(triggerEl));
							activeTrigger.set(triggerEl);
						}
						return isOpen;
					});
					if (!$open) e.preventDefault();
				}),

				addMeltEventListener(node, 'keydown', (e) => {
					const triggerEl = e.currentTarget;
					if (!isHTMLElement(triggerEl)) return;

					if (
						SELECTION_KEYS.includes(e.key) ||
						e.key === kbd.ARROW_DOWN ||
						e.key === kbd.ARROW_UP
					) {
						if (e.key === kbd.ARROW_DOWN || e.key === kbd.ARROW_UP) {
							/**
							 * We don't want to scroll the page when the user presses the
							 * down arrow when focused on the trigger, so we prevent that
							 * default behavior.
							 */
							e.preventDefault();
						}
						open.update((prev) => {
							const isOpen = !prev;
							if (isOpen) {
								e.preventDefault();
								nextFocusable.set(getNextFocusable(triggerEl));
								prevFocusable.set(getPreviousFocusable(triggerEl));
								activeTrigger.set(triggerEl);
							}

							return isOpen;
						});

						const menu = document.getElementById(ids.menu);
						if (!menu) return;

						const selectedOption = menu.querySelector('[data-selected]');
						if (isHTMLElement(selectedOption)) {
							handleRovingFocus(selectedOption);
							return;
						}

						const options = getOptions(menu);
						if (!options.length) return;

						handleRovingFocus(options[0]);
					}
				})
			);

			return {
				destroy: unsub,
			};
		},
	});

	// Use our existing label builder to create a label for the select trigger.
	const {
		elements: { root: labelBuilder },
	} = createLabel();

	const { action: labelAction } = get(labelBuilder);

	const label = builder(name('label'), {
		returned: () => {
			return {
				id: ids.label,
				for: ids.trigger,
			};
		},
		action: (node): MeltActionReturn<SelectEvents['label']> => {
			const destroy = executeCallbacks(
				labelAction(node).destroy ?? noop,
				addMeltEventListener(node, 'click', (e) => {
					e.preventDefault();
					const triggerEl = document.getElementById(ids.trigger);
					if (!isHTMLElement(triggerEl)) return;

					triggerEl.focus();
				})
			);

			return {
				destroy,
			};
		},
	});

	const {
		elements: { root: separator },
	} = createSeparator({
		decorative: true,
	});

	const group = builder(name('group'), {
		returned: () => {
			return (groupId: string) => ({
				role: 'group',
				'aria-labelledby': groupId,
			});
		},
	});

	const groupLabel = builder(name('group-label'), {
		returned: () => {
			return (groupId: string) => ({
				id: groupId,
			});
		},
	});

	const arrow = builder(name('arrow'), {
		stores: arrowSize,
		returned: ($arrowSize) => ({
			'data-arrow': true,
			style: styleToString({
				position: 'absolute',
				width: `var(--arrow-size, ${$arrowSize}px)`,
				height: `var(--arrow-size, ${$arrowSize}px)`,
			}),
		}),
	});

	type OptionProps = {
		value: unknown;
		label: string | null;
		disabled: boolean;
	};

	const getOptionProps = (el: HTMLElement) => {
		const value = el.getAttribute('data-value');
		const label = el.getAttribute('data-label');
		const disabled = el.hasAttribute('data-disabled');

		return {
			value,
			label: label ?? el.textContent ?? null,
			disabled: disabled ? true : false,
		};
	};

	const optionsList: OptionProps[] = [];

	const option = builder(name('option'), {
		stores: value,
		returned: ($value) => {
			return (props: SelectOptionProps) => {
				const optProps: OptionProps = {
					value: props.value,
					label: props.label ?? null,
					disabled: props.disabled ?? false,
				};
				optionsList.push(optProps);
				return {
					role: 'option',
					'aria-selected': $value === props?.value,
					'data-selected': $value === props?.value ? '' : undefined,
					'data-value': props.value,
					'data-label': props.label ?? undefined,
					'data-disabled': props.disabled ? '' : undefined,
					tabindex: -1,
				} as const;
			};
		},
		action: (node: HTMLElement): MeltActionReturn<SelectEvents['option']> => {
			const unsub = executeCallbacks(
				addMeltEventListener(node, 'click', (e) => {
					const itemElement = e.currentTarget;
					if (!isHTMLElement(itemElement)) return;

					const props = getOptionProps(node);
					if (props.disabled) {
						e.preventDefault();
						return;
					}
					handleRovingFocus(itemElement);

					value.set(props.value);
					open.set(false);
				}),

				addMeltEventListener(node, 'keydown', (e) => {
					const $typed = get(typed);
					const isTypingAhead = $typed.length > 0;
					if (isTypingAhead && e.key === kbd.SPACE) {
						e.preventDefault();
						return;
					}
					if (e.key === kbd.ENTER || e.key === kbd.SPACE) {
						e.preventDefault();
						const props = getOptionProps(node);
						node.setAttribute('data-selected', '');
						value.set(props.value);
						open.set(false);
					}
				}),
				addMeltEventListener(node, 'pointermove', (e) => {
					const props = getOptionProps(node);
					if (props.disabled) {
						e.preventDefault();
						return;
					}

					const itemEl = e.currentTarget;
					if (!isHTMLElement(itemEl)) return;

					if (props.disabled) {
						const menuElement = document.getElementById(ids.menu);
						if (!menuElement) return;
						handleRovingFocus(menuElement);
					}

					onOptionPointerMove(e);
				}),
				addMeltEventListener(node, 'pointerleave', (e) => {
					if (!isMouse(e)) return;
					onOptionLeave();
				}),
				addMeltEventListener(node, 'focusin', (e) => {
					const itemEl = e.currentTarget;
					if (!isHTMLElement(itemEl)) return;
					addHighlight(itemEl);
				}),
				addMeltEventListener(node, 'focusout', (e) => {
					const itemEl = e.currentTarget;
					if (!isHTMLElement(itemEl)) return;
					removeHighlight(itemEl);
				})
			);

			return {
				destroy: unsub,
			};
		},
	});

	effect(value, ($value) => {
		if (!isBrowser) return;
		const newLabel = optionsList.find((opt) => opt.value === $value)?.label;

		valueLabel.set(newLabel ?? null);
	});

	const { typed, handleTypeaheadSearch } = createTypeaheadSearch();

	effect([open, activeTrigger], ([$open, $activeTrigger]) => {
		const unsubs: Array<() => void> = [];

		if (!isBrowser) return;
		if ($open && get(preventScroll)) {
			unsubs.push(removeScroll());
		}

		const constantMounted = mounted;
		sleep(1).then(() => {
			const menuEl = document.getElementById(ids.menu);
			if (menuEl && $open && get(isUsingKeyboard)) {
				// Focus on selected option or first option
				const selectedOption = getSelectedOption(menuEl);

				if (!selectedOption) {
					const firstOption = getFirstOption(menuEl);
					if (!firstOption) return;
					handleRovingFocus(firstOption);
				} else {
					handleRovingFocus(selectedOption);
				}
			} else if (menuEl && $open) {
				// focus on the menu element
				handleRovingFocus(menuEl);
			} else if ($activeTrigger && constantMounted) {
				// Hacky way to prevent the keydown event from triggering on the trigger
				handleRovingFocus($activeTrigger);
			}
		});

		return () => {
			unsubs.forEach((unsub) => unsub());
		};
	});

	const isSelected = derived([value], ([$value]) => {
		return (value: unknown) => {
			return $value === value;
		};
	});

	onMount(() => {
		const unsubs: Array<() => void> = [];
		const handlePointer = () => isUsingKeyboard.set(false);
		const handleKeyDown = () => {
			isUsingKeyboard.set(true);
			unsubs.push(
				executeCallbacks(
					addEventListener(document, 'pointerdown', handlePointer, { capture: true, once: true }),
					addEventListener(document, 'pointermove', handlePointer, { capture: true, once: true })
				)
			);
		};

		const keydownListener = (e: KeyboardEvent) => {
			if (e.key === kbd.ESCAPE) {
				open.set(false);
				const $activeTrigger = get(activeTrigger);
				if (!$activeTrigger) return;
				handleRovingFocus($activeTrigger);
			}
		};

		unsubs.push(
			executeCallbacks(
				addEventListener(document, 'keydown', handleKeyDown, { capture: true }),
				addEventListener(document, 'keydown', keydownListener)
			)
		);

		return () => {
			unsubs.forEach((unsub) => unsub());
		};
	});

	const input = builder(name('input'), {
		stores: [value, required, disabled, nameStore],
		returned: ([$value, $required, $disabled, $nameStore]) => {
			return {
				type: 'hidden',
				name: $nameStore,
				value: $value,
				'aria-hidden': true,
				hidden: true,
				tabIndex: -1,
				required: $required,
				disabled: $disabled,
				style: styleToString({
					position: 'absolute',
					opacity: 0,
					'pointer-events': 'none',
					margin: 0,
					transform: 'translateX(-100%)',
				}),
			};
		},
	});

	function isMouse(e: PointerEvent) {
		return e.pointerType === 'mouse';
	}

	function getSelectedOption(menuElement: HTMLElement) {
		const selectedOption = menuElement.querySelector('[data-selected]');
		return isHTMLElement(selectedOption) ? selectedOption : null;
	}

	function onOptionPointerMove(e: PointerEvent) {
		if (!isMouse(e)) return;
		const currentTarget = e.currentTarget;
		if (!isHTMLElement(currentTarget)) return;
		handleRovingFocus(currentTarget);
	}

	function onOptionLeave() {
		const menuElement = document.getElementById(ids.menu);
		if (!isHTMLElement(menuElement)) return;
		handleRovingFocus(menuElement);
	}

	/**
	 * Keyboard event handler for menu navigation
	 * @param e The keyboard event
	 */
	function handleMenuNavigation(e: KeyboardEvent) {
		e.preventDefault();

		// currently focused menu item
		const currentFocusedItem = document.activeElement;

		// menu element being navigated
		const currentTarget = e.currentTarget;
		if (!isHTMLElement(currentFocusedItem) || !isHTMLElement(currentTarget)) return;

		// menu items of the current menu
		const items = getOptions(currentTarget);
		if (!items.length) return;
		// Disabled items can't be highlighted. Skip them.
		const candidateNodes = items.filter((opt) => !isElementDisabled(opt));
		// Get the index of the currently highlighted item.
		const currentIndex = candidateNodes.indexOf(currentFocusedItem);
		// Find the next menu item to highlight.
		let nextItem: HTMLElement;
		const $loop = get(loop);
		switch (e.key) {
			case kbd.ARROW_DOWN:
				nextItem = next(candidateNodes, currentIndex, $loop);
				break;
			case kbd.PAGE_DOWN:
				nextItem = forward(candidateNodes, currentIndex, 10, $loop);
				break;
			case kbd.ARROW_UP:
				nextItem = prev(candidateNodes, currentIndex, $loop);
				break;
			case kbd.PAGE_UP:
				nextItem = back(candidateNodes, currentIndex, 10, $loop);
				break;
			case kbd.HOME:
				nextItem = candidateNodes[0];
				break;
			case kbd.END:
				nextItem = last(candidateNodes);
				break;
			default:
				return;
		}
		handleRovingFocus(nextItem);
	}

	function handleTabNavigation(e: KeyboardEvent) {
		if (e.shiftKey) {
			const $prevFocusable = get(prevFocusable);
			if ($prevFocusable) {
				e.preventDefault();
				$prevFocusable.focus();
				prevFocusable.set(null);
			}
		} else {
			const $nextFocusable = get(nextFocusable);
			if ($nextFocusable) {
				e.preventDefault();
				$nextFocusable.focus();
				nextFocusable.set(null);
			}
		}
	}

	return {
		elements: {
			menu,
			trigger,
			option,
			input,
			group,
			groupLabel,
			arrow,
			separator,
			label,
		},
		states: {
			open: readonly(open),
			value: readonly(value),
			valueLabel: readonly(valueLabel),
		},
		helpers: {
			isSelected,
		},
		options,
	};
}<|MERGE_RESOLUTION|>--- conflicted
+++ resolved
@@ -1,18 +1,23 @@
-import { usePopper } from '$lib/internal/actions';
+import { createLabel, createSeparator } from '$lib/builders';
+import { usePopper, usePortal } from '$lib/internal/actions';
 import {
 	FIRST_LAST_KEYS,
 	SELECTION_KEYS,
 	addEventListener,
 	addHighlight,
+	addMeltEventListener,
 	back,
 	builder,
 	createElHelpers,
 	createTypeaheadSearch,
+	derivedVisible,
 	effect,
 	executeCallbacks,
 	forward,
 	generateId,
+	getFirstOption,
 	getNextFocusable,
+	getOptions,
 	getPortalParent,
 	getPreviousFocusable,
 	handleRovingFocus,
@@ -28,25 +33,15 @@
 	prev,
 	removeHighlight,
 	removeScroll,
+	sleep,
 	styleToString,
 	toWritableStores,
-	getFirstOption,
-	getOptions,
-	sleep,
-	derivedVisible,
-	addMeltEventListener,
 } from '$lib/internal/helpers';
+import type { MeltActionReturn } from '$lib/internal/types';
 import { onMount, tick } from 'svelte';
-import { derived, get, writable, readonly } from 'svelte/store';
-import { createLabel, createSeparator } from '$lib/builders';
+import { derived, get, readonly, writable } from 'svelte/store';
+import type { SelectEvents } from './events';
 import type { CreateSelectProps, SelectOptionProps } from './types';
-import { usePortal } from '$lib/internal/actions';
-<<<<<<< HEAD
-import type { MeltActionReturn } from '$lib/internal/types';
-import type { SelectEvents } from './events';
-=======
-import { createLabel } from '../label';
->>>>>>> 790203c0
 
 const defaults = {
 	arrowSize: 8,
