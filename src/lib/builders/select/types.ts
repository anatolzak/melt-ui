import type { FloatingConfig } from '$lib/internal/actions';
import type { BuilderReturn } from '$lib/internal/types';
import type { Writable } from 'svelte/store';
import type { createSelect } from './create';
import type { ChangeFn } from '$lib/internal/helpers';

export type CreateSelectProps = {
	/**
	 * Options for positioning the popover menu.
	 *
	 * @default  placement: 'bottom'
	 */
	positioning?: FloatingConfig;

	/**
	 * The size of the arrow in pixels.
	 * @default 8
	 */
	arrowSize?: number;

	/**
	 * Whether or not the select is required.
	 *
	 * @default false
	 */
	required?: boolean;

	/**
	 * Whether or not the select input is disabled.
	 *
	 * @default false
	 */
	disabled?: boolean;
<<<<<<< HEAD

	/**
	 * The default value set on the select input.
	 *
	 * This will be overridden if you also pass a `value` store prop.
	 *
	 * @default undefined
	 */
	defaultValue?: unknown;

	/**
	 * An optional controlled store that manages the value state of the combobox.
	 */
	value?: Writable<unknown>;

	/**
	 * A change handler for the value store called when the value would normally change.
	 *
	 * @see https://melt-ui.com/docs/controlled#change-functions
	 */
	onValueChange?: ChangeFn<unknown>;

	/**
	 * An optional controlled store that manages the open state of the select menu.
	 */
	defaultOpen?: boolean;

	/**
	 * A controlled open state store for the menu. If provided, the
	 * value of this store will override the `defaultOpen` prop.
	 *
	 * @default Writable<false>
	 */
	open?: Writable<boolean>;

	/**
	 * A callback for when the open state changes.
	 *
	 * @see https://melt-ui.com/docs/controlled#change-functions
	 */
	onOpenChange?: ChangeFn<boolean>;

	/**
	 * The label for the select input.
	 *
	 * @default undefined
	 */
	label?: string;

	/**
	 * The name for the select input.
	 *
	 * @default undefined
	 */
=======
	value?: unknown;
	valueLabel?: string;
>>>>>>> b24dc355
	name?: string;

	/**
	 * Whether or not to prevent scrolling the body when the menu is open.
	 *
	 * @default true
	 */
	preventScroll?: boolean;

	/**
	 * Whether or not to loop through the menu options once the end or beginning is reached.
	 */
	loop?: boolean;

	/**
	 * Whether or not to close the select menu when the user presses
	 * the escape key.
	 *
	 * @default true
	 */
	closeOnEscape?: boolean;

	/**
	 * Whether or not to close the select menu when the user clicks
	 * outside of the menu.
	 *
	 * @default true
	 */
	closeOnOutsideClick?: boolean;

	/**
	 * If not undefined, the select menu will be rendered within the provided element or selector.
	 *
	 * @default 'body'
	 */
	portal?: HTMLElement | string;

	/**
	 * Whether the menu content should be displayed even if it is not open.
	 * This is useful for animating the content in and out using transitions.
	 *
	 * @see https://melt-ui.com/docs/transitions
	 *
	 * @default false
	 */
	forceVisible?: boolean;
};

export type SelectOptionProps = {
	value: unknown;
	label?: string;
	disabled?: boolean;
};

export type Select = BuilderReturn<typeof createSelect>;
export type SelectElements = Select['elements'];
export type SelectOptions = Select['options'];
export type SelectStates = Select['states'];
export type SelectHelpers = Select['helpers'];<|MERGE_RESOLUTION|>--- conflicted
+++ resolved
@@ -31,7 +31,6 @@
 	 * @default false
 	 */
 	disabled?: boolean;
-<<<<<<< HEAD
 
 	/**
 	 * The default value set on the select input.
@@ -79,17 +78,13 @@
 	 *
 	 * @default undefined
 	 */
-	label?: string;
+	valueLabel?: string;
 
 	/**
 	 * The name for the select input.
 	 *
 	 * @default undefined
 	 */
-=======
-	value?: unknown;
-	valueLabel?: string;
->>>>>>> b24dc355
 	name?: string;
 
 	/**
