import {
	addEventListener,
	builder,
	createElHelpers,
	executeCallbacks,
	getDirectionalKeys,
	isBrowser,
	kbd,
	last,
	next,
	prev,
	isHTMLElement,
	toWritableStores,
	isHTMLElement,
} from '$lib/internal/helpers';
import { getElemDirection } from '$lib/internal/helpers/locale';
import type { Defaults } from '$lib/internal/types';
import { get, writable } from 'svelte/store';
import type { CreateTabsProps, TabsTriggerProps } from './types';
import { omit } from '../../internal/helpers/object';

const defaults = {
	orientation: 'horizontal',
	activateOnFocus: true,
	loop: true,
	autoSet: true,
	onChange: undefined,
} satisfies Defaults<CreateTabsProps>;

type TabsParts = 'list' | 'trigger' | 'content';
const { name, selector } = createElHelpers<TabsParts>('tabs');

export function createTabs(props?: CreateTabsProps) {
	const withDefaults = { ...defaults, ...props } satisfies CreateTabsProps;

	const options = toWritableStores(omit(withDefaults, 'value'));
	const { orientation, activateOnFocus, loop, autoSet, onChange } = options;

	const value = writable(withDefaults.value);

	let ssrValue = withDefaults.value;
	value.subscribe((value) => {
		get(onChange)?.(value);
	});

	// Root
	const root = builder(name(), {
		stores: orientation,
		returned: ($orientation) => {
			return {
				'data-orientation': $orientation,
			};
		},
	});

	// List
	const list = builder(name('list'), {
		stores: orientation,
		returned: ($orientation) => {
			return {
				role: 'tablist',
				'aria-orientation': $orientation,
				'data-orientation': $orientation,
			};
		},
	});

	const parseTriggerProps = (props: TabsTriggerProps) => {
		if (typeof props === 'string') {
			return { value: props };
		} else {
			return props;
		}
	};

	const trigger = builder(name('trigger'), {
		stores: [value, autoSet, orientation],
		returned: ([$value, $autoSet, $orientation]) => {
			return (props: TabsTriggerProps) => {
				const { value: tabValue, disabled } = parseTriggerProps(props);

				if (!$value && !ssrValue && $autoSet) {
					ssrValue = tabValue;
					value.set(tabValue);
				}

				return {
					type: 'button',
					role: 'tab',
					'data-state': isBrowser
						? $value === tabValue
							? 'active'
							: 'inactive'
						: ssrValue === tabValue
						? 'active'
						: 'inactive',
					tabindex: $value === tabValue ? 0 : -1,
					'data-value': tabValue,
					'data-orientation': $orientation,
					'data-disabled': disabled ? true : undefined,
					disabled,
				};
			};
		},
		action: (node: HTMLElement) => {
			const unsub = executeCallbacks(
				addEventListener(node, 'click', () => {
					node.focus();
				}),
				addEventListener(node, 'focus', () => {
					const disabled = node.dataset.disabled === 'true';
					const tabValue = node.dataset.value;

					if (get(activateOnFocus) && !disabled && tabValue !== undefined) {
						value.set(tabValue);
					}
				}),

				addEventListener(node, 'click', (e) => {
					e.preventDefault();

					const disabled = node.dataset.disabled === 'true';
					if (disabled) return;

					const tabValue = node.dataset.value;
					node.focus();
					if (tabValue !== undefined) {
						value.set(tabValue);
					}
				}),

				addEventListener(node, 'keydown', (e) => {
					const tabValue = node.dataset.value;
					if (!tabValue) return;

					const el = e.currentTarget;
					if (!isHTMLElement(el)) return;
<<<<<<< HEAD

					const rootEl = el.closest<HTMLElement>(selector());
=======
>>>>>>> dedfbccc

					const rootEl = el.closest(selector());
					if (!isHTMLElement(rootEl)) return;

					const $loop = get(loop);

<<<<<<< HEAD
					const triggers = Array.from(rootEl.querySelectorAll<HTMLElement>('[role="tab"]'));
=======
					const triggers = Array.from(rootEl.querySelectorAll('[role="tab"]')).filter(
						(trigger): trigger is HTMLElement => isHTMLElement(trigger)
					);
>>>>>>> dedfbccc
					const enabledTriggers = triggers.filter((el) => !el.hasAttribute('data-disabled'));
					const triggerIdx = enabledTriggers.findIndex((el) => el === e.target);

					const dir = getElemDirection(rootEl);
					const { nextKey, prevKey } = getDirectionalKeys(dir, get(orientation));

					if (e.key === nextKey) {
						e.preventDefault();
						const nextEl = next(enabledTriggers, triggerIdx, $loop);
						nextEl.focus();
					} else if (e.key === prevKey) {
						e.preventDefault();
						const prevEl = prev(enabledTriggers, triggerIdx, $loop);
						prevEl.focus();
					} else if (e.key === kbd.ENTER || e.key === kbd.SPACE) {
						e.preventDefault();
						value.set(tabValue);
					} else if (e.key === kbd.HOME) {
						e.preventDefault();
						const firstTrigger = enabledTriggers[0];
						firstTrigger.focus();
					} else if (e.key === kbd.END) {
						e.preventDefault();
						const lastTrigger = last(enabledTriggers);
						lastTrigger.focus();
					}
				})
			);

			return {
				destroy: unsub,
			};
		},
	});

	// Content
	const content = builder(name('content'), {
		stores: value,
		returned: ($value) => {
			return (tabValue: string) => {
				return {
					role: 'tabpanel',
					// TODO: improve
					'aria-labelledby': tabValue,
					hidden: isBrowser
						? $value === tabValue
							? undefined
							: true
						: ssrValue === tabValue
						? undefined
						: true,
					tabindex: 0,
				};
			};
		},
	});

	return {
		elements: {
			root,
			list,
			trigger,
			content,
		},
		states: {
			value,
		},
		options,
	};
}<|MERGE_RESOLUTION|>--- conflicted
+++ resolved
@@ -9,7 +9,6 @@
 	last,
 	next,
 	prev,
-	isHTMLElement,
 	toWritableStores,
 	isHTMLElement,
 } from '$lib/internal/helpers';
@@ -135,24 +134,15 @@
 
 					const el = e.currentTarget;
 					if (!isHTMLElement(el)) return;
-<<<<<<< HEAD
-
-					const rootEl = el.closest<HTMLElement>(selector());
-=======
->>>>>>> dedfbccc
 
 					const rootEl = el.closest(selector());
 					if (!isHTMLElement(rootEl)) return;
 
 					const $loop = get(loop);
 
-<<<<<<< HEAD
-					const triggers = Array.from(rootEl.querySelectorAll<HTMLElement>('[role="tab"]'));
-=======
 					const triggers = Array.from(rootEl.querySelectorAll('[role="tab"]')).filter(
 						(trigger): trigger is HTMLElement => isHTMLElement(trigger)
 					);
->>>>>>> dedfbccc
 					const enabledTriggers = triggers.filter((el) => !el.hasAttribute('data-disabled'));
 					const triggerIdx = enabledTriggers.findIndex((el) => el === e.target);
 
