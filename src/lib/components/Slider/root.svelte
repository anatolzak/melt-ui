<script lang="ts" context="module">
	import { componentCollectionContext } from '$lib/helpers/componentCollectionContext';
	import { clamp } from '$lib/helpers/numbers';
	import { reactiveContext } from '$lib/helpers/reactiveContext';
	import { uniqueContext } from '$lib/helpers/uniqueContext';
	import type { BaseProps } from '$lib/types';
	import { createEventDispatcher } from 'svelte';
	import { writable, type Writable } from 'svelte/store';

	type Orientation = 'horizontal' | 'vertical';

	export type SliderRootProps = BaseProps<HTMLSpanElement> & {
		name?: string;
		disabled?: boolean;
		orientation?: Orientation;
		dir?: Direction;
		min?: number;
		max?: number;
		step?: number;
		minStepsBetweenThumbs?: number;
		value?: number[];
		inverted?: boolean;
	};

	type RootContext = {
		values: number[];
<<<<<<< HEAD
		min: number;
		max: number;
		disabled: boolean;
		orientation: Orientation;
=======
		readonly min: number;
		readonly max: number;
		readonly disabled: boolean;
		readonly orientation: Orientation;
		thumbs: Array<HTMLElement>;
>>>>>>> d55d9b33
		valueIndexToChange: number;
	};

	const { getContext, setContext } = reactiveContext<RootContext>();
	export const getRootContext = getContext;

	type OrientationContext = Writable<{
		startEdge: 'top' | 'right' | 'bottom' | 'left';
		endEdge: 'top' | 'right' | 'bottom' | 'left';
		size: 'width' | 'height';
		direction: number;
	}>;

	const orientationContext = uniqueContext<OrientationContext>();
	export const getOrientationContext = orientationContext.getContext;

	// Create a context for all thumb components
	const thumbCollectionContext = componentCollectionContext();
	export const getThumbCollectionContext = thumbCollectionContext.getContext;
</script>

<script lang="ts">
	import SliderHorizontal from './internal/SliderHorizontal.svelte';
	import SliderVertical from './internal/SliderVertical.svelte';
	import {
		ARROW_KEYS,
		getClosestValueIndex,
		getDecimalCount,
		getNextSortedValues,
		hasMinStepsBetweenValues,
		PAGE_KEYS,
		roundValue,
		type Direction
	} from './internal/utils';

	type $$Props = SliderRootProps;

	export let step = 1;
	export let minStepsBetweenThumbs = 0;
	export let inverted = false;
	// Todo - Get global dir from Direction Provider
	export let dir: NonNullable<$$Props['dir']> = 'ltr';
	export let min: NonNullable<$$Props['min']> = 0;
	export let max: NonNullable<$$Props['max']> = 100;
	export let value: NonNullable<$$Props['value']> = [min];
	export let disabled: NonNullable<$$Props['disabled']> = false;
	export let orientation: NonNullable<$$Props['orientation']> = 'horizontal';
	export let name: $$Props['name'] = undefined;

	const dispatch = createEventDispatcher<{
		valueCommit: number[];
		valueChange: number[];
	}>();

<<<<<<< HEAD
	let valueIndexToChange = 0;

=======
	// Create root context with initial values
>>>>>>> d55d9b33
	const contextStore = setContext({
		values: [
			value,
			(v) => {
				value = v;
				onChange(v);
			}
		],
<<<<<<< HEAD
		min: [min, (v) => (min = v)],
		max: [max, (v) => (max = v)],
		disabled: [disabled, (v) => (disabled = v)],
		orientation: [orientation, (v) => (orientation = v)],
		valueIndexToChange: [valueIndexToChange, (v) => (valueIndexToChange = v)]
=======
		min: [min],
		max: [max],
		disabled: [disabled],
		orientation: [orientation],
		thumbs: [[], () => {}],
		valueIndexToChange: [-1, () => {}]
>>>>>>> d55d9b33
	});

	// Update context when props change
	$: contextStore.set({
		...$contextStore,
		values: value,
		min,
		max,
		disabled,
<<<<<<< HEAD
		orientation,
		valueIndexToChange
=======
		orientation
>>>>>>> d55d9b33
	});

	orientationContext.setContext(
		writable({
			startEdge: 'left',
			endEdge: 'right',
			size: 'width',
			direction: 1
		})
	);

	const thumbComponents = thumbCollectionContext.createContext();

	// Pick the correct orientation component
	$: SliderOrientation = orientation === 'horizontal' ? SliderHorizontal : SliderVertical;

	let valuesBeforeSlideStart = value;

	// Update the value when the user interacts with the slider
	function updateValues(value: number, atIndex: number, { commit } = { commit: false }) {
		const decimalCount = getDecimalCount(step);
		const snapToStep = roundValue(Math.round((value - min) / step) * step + min, decimalCount);
		const nextValue = clamp(snapToStep, [min, max]);

		const prevValues = $contextStore.values;
		const nextValues = getNextSortedValues(prevValues, nextValue, atIndex);
		if (hasMinStepsBetweenValues(nextValues, minStepsBetweenThumbs * step)) {
			$contextStore.valueIndexToChange = nextValues.indexOf(nextValue);

			const hasChanged = String(nextValues) !== String(prevValues);
			if (hasChanged && commit) onValueCommit(nextValues);
			if (hasChanged) {
				$contextStore.values = nextValues;
			}
		}
	}

	function onValueCommit(values: number[]) {
		dispatch('valueCommit', values);
	}

	function onChange(nextValues: number[]) {
		dispatch('valueChange', nextValues);
	}
</script>

<svelte:component
	this={SliderOrientation}
	{...$$restProps}
	{dir}
	{min}
	{max}
	{inverted}
	aria-disabled={disabled}
	data-disabled={disabled ? '' : undefined}
	data-orientation={orientation}
	on:pointerDown={() => {
		if (!disabled) valuesBeforeSlideStart = $contextStore.values;
	}}
	on:slideStart={({ detail }) => {
		if (disabled) return;
		const { value } = detail;
		const closestIndex = getClosestValueIndex($contextStore.values, value);
		updateValues(value, closestIndex);
<<<<<<< HEAD
		$thumbComponents.at(valueIndexToChange)?.focus();
=======
		$contextStore.thumbs[$contextStore.valueIndexToChange]?.focus();
>>>>>>> d55d9b33
	}}
	on:slideMove={({ detail }) => {
		if (disabled) return;
		const { value } = detail;
		updateValues(value, $contextStore.valueIndexToChange);
	}}
	on:slideEnd={() => {
		if (disabled) return;
		const prevValue = valuesBeforeSlideStart[$contextStore.valueIndexToChange];
		const nextValue = $contextStore.values[$contextStore.valueIndexToChange];
		const hasChanged = nextValue !== prevValue;
		if (hasChanged) onValueCommit($contextStore.values);
	}}
	on:homeKeyDown={() => !disabled && updateValues(min, 0, { commit: true })}
	on:endKeyDown={() =>
		!disabled && updateValues(max, $contextStore.values.length - 1, { commit: true })}
	on:stepKeyDown={({ detail }) => {
		if (!disabled) {
			const { event, direction: stepDirection } = detail;
			const isPageKey = PAGE_KEYS.includes(event.key);
			const isSkipKey = isPageKey || (event.shiftKey && ARROW_KEYS.includes(event.key));
			const multiplier = isSkipKey ? 10 : 1;
			const atIndex = $contextStore.valueIndexToChange;
			const value = $contextStore.values[atIndex];
			const stepInDirection = step * multiplier * stepDirection;
			updateValues(value + stepInDirection, atIndex, { commit: true });
		}
	}}><slot /></svelte:component
>
{#each $contextStore.values as value}
	<input
		type="hidden"
		name={name ? name + ($contextStore.values.length > 1 ? '[]' : '') : undefined}
		{value}
		style:display="none"
	/>
{/each}<|MERGE_RESOLUTION|>--- conflicted
+++ resolved
@@ -24,18 +24,10 @@
 
 	type RootContext = {
 		values: number[];
-<<<<<<< HEAD
-		min: number;
-		max: number;
-		disabled: boolean;
-		orientation: Orientation;
-=======
 		readonly min: number;
 		readonly max: number;
 		readonly disabled: boolean;
 		readonly orientation: Orientation;
-		thumbs: Array<HTMLElement>;
->>>>>>> d55d9b33
 		valueIndexToChange: number;
 	};
 
@@ -90,12 +82,7 @@
 		valueChange: number[];
 	}>();
 
-<<<<<<< HEAD
-	let valueIndexToChange = 0;
-
-=======
 	// Create root context with initial values
->>>>>>> d55d9b33
 	const contextStore = setContext({
 		values: [
 			value,
@@ -104,20 +91,11 @@
 				onChange(v);
 			}
 		],
-<<<<<<< HEAD
-		min: [min, (v) => (min = v)],
-		max: [max, (v) => (max = v)],
-		disabled: [disabled, (v) => (disabled = v)],
-		orientation: [orientation, (v) => (orientation = v)],
-		valueIndexToChange: [valueIndexToChange, (v) => (valueIndexToChange = v)]
-=======
 		min: [min],
 		max: [max],
 		disabled: [disabled],
 		orientation: [orientation],
-		thumbs: [[], () => {}],
 		valueIndexToChange: [-1, () => {}]
->>>>>>> d55d9b33
 	});
 
 	// Update context when props change
@@ -127,12 +105,7 @@
 		min,
 		max,
 		disabled,
-<<<<<<< HEAD
-		orientation,
-		valueIndexToChange
-=======
 		orientation
->>>>>>> d55d9b33
 	});
 
 	orientationContext.setContext(
@@ -197,11 +170,7 @@
 		const { value } = detail;
 		const closestIndex = getClosestValueIndex($contextStore.values, value);
 		updateValues(value, closestIndex);
-<<<<<<< HEAD
-		$thumbComponents.at(valueIndexToChange)?.focus();
-=======
-		$contextStore.thumbs[$contextStore.valueIndexToChange]?.focus();
->>>>>>> d55d9b33
+		$thumbComponents.at($contextStore.valueIndexToChange)?.focus();
 	}}
 	on:slideMove={({ detail }) => {
 		if (disabled) return;
