--- conflicted
+++ resolved
@@ -1,23 +1,8 @@
-<<<<<<< HEAD
-export { AspectRatio } from './AspectRatio';
-export { Accordion } from './Accordion';
-export { Checkbox } from './Checkbox';
-export { Collapsible } from './Collapsible';
-export { Separator } from './Separator';
-export { Slider } from './Slider';
-export { Switch } from './Switch';
-export { Toggle } from './Toggle';
-export { Progress } from './Progress';
-export { Dialog } from './Dialog';
-export { Tabs } from './Tabs';
-export { Avatar } from './Avatar';
-
-export { ToggleGroup } from './ToggleGroup';
-=======
 export * from './AspectRatio';
 export * from './Accordion';
 export * from './Checkbox';
 export * from './Collapsible';
+export * from './Separator';
 export * from './Slider';
 export * from './Switch';
 export * from './Toggle';
@@ -26,5 +11,4 @@
 export * from './Tabs';
 export * from './Avatar';
 export * from './ToggleGroup';
-export * from './Select';
->>>>>>> 47932b14
+export * from './Select';