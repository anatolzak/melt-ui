--- conflicted
+++ resolved
@@ -215,7 +215,6 @@
 	}
 
 	return node && !isOrContainsTarget(node, target);
-<<<<<<< HEAD
 }
 
 const isResponsibleLayer = (node: HTMLElement): boolean => {
@@ -233,14 +232,4 @@
 	if (topMostLayer) return topMostLayer[0] === node;
 	const [firstLayerNode] = layersArr[0];
 	return firstLayerNode === node;
-};
-
-function isOrContainsTarget(node: HTMLElement, target: Element) {
-	return node === target || node.contains(target);
-}
-
-function getOwnerDocument(el: Element | null | undefined) {
-	return el?.ownerDocument ?? document;
-=======
->>>>>>> 3c5277a7
-}+};