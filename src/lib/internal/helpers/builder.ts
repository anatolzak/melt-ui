--- conflicted
+++ resolved
@@ -113,20 +113,10 @@
 	stores: S,
 	fn: (values: StoresValues<S>, attach: Attach, addUnsubscriber: AddUnsubscriber) => T
 ) {
-<<<<<<< HEAD
 	let unsubscribers: (() => void)[] = [];
 	const unsubscribe = () => {
 		unsubscribers.forEach((fn) => fn());
 		unsubscribers = [];
-=======
-	// An array of functions that will be called to unsubscribe from events
-	let eventRemovers: (() => void)[] = [];
-
-	// A function that removes all event listeners
-	const removeEvents = () => {
-		eventRemovers.forEach((fn) => fn());
-		eventRemovers = [];
->>>>>>> 3e8dd0f2
 	};
 
 	// Unique id used to attach events to the element
@@ -142,25 +132,13 @@
 			element?.addEventListener(event, listener, options);
 		});
 
-<<<<<<< HEAD
 		unsubscribers.push(() => {
-=======
-		// Add a function to the `eventRemovers` array that removes the event listener
-		eventRemovers.push(() => {
->>>>>>> 3e8dd0f2
 			const element = getElementByMeltId(id);
 			element?.removeEventListener(event, listener, options);
 		});
 	};
-<<<<<<< HEAD
 	attach.getElement = () => {
 		return tick().then(() => {
-=======
-
-	// Function that returns the element with the current `id`
-	attach.getElement = () =>
-		tick().then(() => {
->>>>>>> 3e8dd0f2
 			if (!isBrowser) return null;
 			return getElementByMeltId(id);
 		});
@@ -175,15 +153,8 @@
 	};
 
 	return derived(stores, ($storeValues) => {
-<<<<<<< HEAD
 		unsubscribe();
 		return { ...fn($storeValues, attach, addUnsubscriber), 'data-melt-id': id };
-=======
-		// Remove all event listeners
-		removeEvents();
-
-		return { ...fn($storeValues, attach), 'data-melt-id': id };
->>>>>>> 3e8dd0f2
 	});
 }
 
@@ -213,15 +184,10 @@
 	S extends Stores,
 	// eslint-disable-next-line @typescript-eslint/no-explicit-any
 	T extends (...args: any[]) => Record<string, unknown> | void
-<<<<<<< HEAD
 >(
 	stores: S,
 	fn: (values: StoresValues<S>, createAttach: () => Attach, addUnsubscriber: AddUnsubscriber) => T
 ) {
-=======
->(stores: S, fn: (values: StoresValues<S>, createAttach: () => Attach) => T) {
-	// An array of functions that will be called to unsubscribe from events
->>>>>>> 3e8dd0f2
 	let unsubscribers: (() => void)[] = [];
 
 	// Unique id used to attach events to the elements
@@ -274,13 +240,7 @@
 		// Unsubscribe from all events
 		unsubscribers.forEach((fn) => fn());
 		unsubscribers = [];
-<<<<<<< HEAD
 		const returned = fn($storeValues, createAttach, addUnsubscriber);
-=======
-
-		const returned = fn($storeValues, createAttach);
-
->>>>>>> 3e8dd0f2
 		// eslint-disable-next-line @typescript-eslint/no-explicit-any
 		return (...args: any[]) => {
 			return { ...returned(...args), 'data-melt-id': id };
@@ -299,14 +259,8 @@
 export function elementMulti<
 	// eslint-disable-next-line @typescript-eslint/no-explicit-any
 	T extends (...args: any[]) => Record<string, unknown> | void
-<<<<<<< HEAD
 >(fn: (createAttach: () => Attach, addUnsubscriber: AddUnsubscriber) => T) {
 	return elementMultiDerived([], (_, createAttach, addUnsubscriber) =>
 		fn(createAttach, addUnsubscriber)
 	);
-=======
->(fn: (createAttach: () => Attach) => T) {
-	// Create a derived store that contains the attributes for each element
-	return elementMultiDerived([], (_, createAttach) => fn(createAttach));
->>>>>>> 3e8dd0f2
 }