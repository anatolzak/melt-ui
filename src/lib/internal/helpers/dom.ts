import { isHTMLElement } from './is';

export function focus(element: unknown): void {
	if (isHTMLElement(element)) {
		element.focus();
	} else if (typeof element === 'string') {
		const el = document.querySelector<HTMLElement>(element);
<<<<<<< HEAD
		if (el) {
			el.focus();
		}
=======
		if (!el) return;
		el.focus();
>>>>>>> dedfbccc
	}
}

/**
 * Returns a list of nodes that can be in the tab sequence.
 * @see: https://developer.mozilla.org/en-US/docs/Web/API/TreeWalker
 */
export function getTabbableNodes(container: HTMLElement): HTMLElement[] {
	const nodes: HTMLElement[] = [];
	const walker = document.createTreeWalker(container, NodeFilter.SHOW_ELEMENT, {
		acceptNode: (node: HTMLElement) => {
			// `.tabIndex` is not the same as the `tabindex` attribute. It works on the
			// runtime's understanding of tabbability, so this automatically accounts
			// for any kind of element that could be tabbed to.
			return node.tabIndex >= 0 ? NodeFilter.FILTER_ACCEPT : NodeFilter.FILTER_SKIP;
		},
	});
	while (walker.nextNode()) {
<<<<<<< HEAD
		if (isHTMLElement(walker.currentNode)) {
			nodes.push(walker.currentNode);
		}
=======
		nodes.push(walker.currentNode as HTMLElement);
>>>>>>> dedfbccc
	}
	return nodes;
}<|MERGE_RESOLUTION|>--- conflicted
+++ resolved
@@ -5,14 +5,8 @@
 		element.focus();
 	} else if (typeof element === 'string') {
 		const el = document.querySelector<HTMLElement>(element);
-<<<<<<< HEAD
-		if (el) {
-			el.focus();
-		}
-=======
 		if (!el) return;
 		el.focus();
->>>>>>> dedfbccc
 	}
 }
 
@@ -31,13 +25,7 @@
 		},
 	});
 	while (walker.nextNode()) {
-<<<<<<< HEAD
-		if (isHTMLElement(walker.currentNode)) {
-			nodes.push(walker.currentNode);
-		}
-=======
 		nodes.push(walker.currentNode as HTMLElement);
->>>>>>> dedfbccc
 	}
 	return nodes;
 }