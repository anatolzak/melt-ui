import { schema as Accordion } from './Accordion/schema';
import { schema as AspectRatio } from './AspectRatio/schema';
import { schema as Checkbox } from './Checkbox/schema';
import { schema as Collapsible } from './Collapsible/schema';
import { schema as Popper } from './Popper/schema';
import { schema as Progress } from './Progress/schema';
import { schema as Slider } from './Slider/schema';
import { schema as Switch } from './Switch/schema';
import { schema as Toggle } from './Toggle/schema';
<<<<<<< HEAD
=======
import { schema as AspectRatio } from './AspectRatio/schema';
import { schema as Progress } from './Progress/schema';
import { schema as Dialog } from './Dialog/schema';
>>>>>>> e2df95c7

export const components = {
	accordion: Accordion,
	'aspect-ratio': AspectRatio,
	checkbox: Checkbox,
	collapsible: Collapsible,
	slider: Slider,
	switch: Switch,
	toggle: Toggle,
<<<<<<< HEAD
	progress: Progress
};

export const internal = {
	popper: Popper
};

export const allSchemas = {
	...components,
	...internal
=======
	progress: Progress,
	dialog: Dialog,
>>>>>>> e2df95c7
};<|MERGE_RESOLUTION|>--- conflicted
+++ resolved
@@ -2,17 +2,12 @@
 import { schema as AspectRatio } from './AspectRatio/schema';
 import { schema as Checkbox } from './Checkbox/schema';
 import { schema as Collapsible } from './Collapsible/schema';
+import { schema as Dialog } from './Dialog/schema';
 import { schema as Popper } from './Popper/schema';
 import { schema as Progress } from './Progress/schema';
 import { schema as Slider } from './Slider/schema';
 import { schema as Switch } from './Switch/schema';
 import { schema as Toggle } from './Toggle/schema';
-<<<<<<< HEAD
-=======
-import { schema as AspectRatio } from './AspectRatio/schema';
-import { schema as Progress } from './Progress/schema';
-import { schema as Dialog } from './Dialog/schema';
->>>>>>> e2df95c7
 
 export const components = {
 	accordion: Accordion,
@@ -22,19 +17,15 @@
 	slider: Slider,
 	switch: Switch,
 	toggle: Toggle,
-<<<<<<< HEAD
-	progress: Progress
+	progress: Progress,
+	dialog: Dialog,
 };
 
 export const internal = {
-	popper: Popper
+	popper: Popper,
 };
 
 export const allSchemas = {
 	...components,
-	...internal
-=======
-	progress: Progress,
-	dialog: Dialog,
->>>>>>> e2df95c7
+	...internal,
 };