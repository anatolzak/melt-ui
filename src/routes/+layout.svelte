--- conflicted
+++ resolved
@@ -1,29 +1,19 @@
 <script>
 	import '../app.postcss';
 
-<<<<<<< HEAD
 	import '@fontsource/overpass/400.css';
 	import '@fontsource/overpass/600.css';
 	import '@fontsource/overpass/700.css';
 	import '@fontsource/overpass/400-italic.css';
 	import '@fontsource/overpass/600-italic.css';
 	import '@fontsource/overpass/700-italic.css';
-=======
-	import '@fontsource/inter/300.css';
-	import '@fontsource/inter/400.css';
-	import '@fontsource/inter/500.css';
-	import '@fontsource/inter/600.css';
-	import '@fontsource/inter/700.css';
-	import '@fontsource/inter/800.css';
-	import '@fontsource/inter/900.css';
-	import { dev } from '$app/environment';
-	import { onMount } from 'svelte';
->>>>>>> f575f529
-
 	import '@fontsource/overpass-mono/400.css';
 	import '@fontsource/overpass-mono/600.css';
 	import '@fontsource/overpass-mono/700.css';
-
+  
+	import { dev } from '$app/environment';
+	import { onMount } from 'svelte';
+  
 	import GitHub from '~icons/simple-icons/github';
 	import Discord from '~icons/simple-icons/discord';
 
