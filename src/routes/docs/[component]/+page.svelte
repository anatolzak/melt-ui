--- conflicted
+++ resolved
@@ -55,7 +55,6 @@
 		</div>
 	</div>
 
-<<<<<<< HEAD
 	<div
 		class="relative mt-2 overflow-hidden rounded-lg {showCode
 			? 'max-h-[auto] overflow-auto'
@@ -78,16 +77,11 @@
 		</div>
 	</div>
 
-	{#each Object.entries(cmpSchema.meta) as [subCmp, subCmpProps]}
-		<div class="mt-2 grid grid-cols-12 gap-y-2 rounded-md bg-zinc-900 p-4 text-white">
-			<h2 class="col-span-12 font-bold">{cmpSchema.title}.{subCmp}</h2>
-=======
 	{#each Object.entries(cmpSchema.meta) as [subCmp, subCmpSchema]}
 		<div
 			class="mt-2 grid gap-x-4 gap-y-2 overflow-auto whitespace-nowrap rounded-md bg-zinc-900 p-4 text-white"
 		>
 			<h2 class="col-span-3 font-bold">{cmpSchema.title}.{subCmp}</h2>
->>>>>>> ce7f4479
 
 			<span class=" text-sm text-zinc-300">Prop</span>
 			<span class=" text-sm text-zinc-300">Type</span>
