--- conflicted
+++ resolved
@@ -56,22 +56,6 @@
 		@apply mb-2 font-medium text-neutral-900;
 	}
 
-<<<<<<< HEAD
-	.PopoverInput {
-		@apply flex h-8 w-full flex-1 items-center justify-center rounded-md border border-magnum-500 bg-transparent px-2.5 text-sm  leading-none text-magnum-700 ring-offset-magnum-300 focus-visible:outline-none focus-visible:ring-1 focus-visible:ring-magnum-400 focus-visible:ring-offset-1;
-	}
-
-	.PopoverTrigger {
-		@apply inline-flex h-10 w-10 items-center justify-center rounded-full bg-white p-0 text-sm font-medium  text-neutral-900 ring-neutral-800/50 transition-colors hover:bg-white/90 focus-visible:outline-none focus-visible:ring-2 focus-visible:ring-offset-2;
-	}
-
-	.PopoverClose {
-		@apply inline-flex h-10 w-10 items-center justify-center rounded-full bg-white p-0 text-sm font-medium  text-neutral-900 ring-white/50 transition-colors focus-visible:outline-none focus-visible:ring-2 focus-visible:ring-offset-2;
-	}
-
-	.PopoverContent {
-		@apply z-10 w-64 rounded-md bg-white p-5 shadow-sm;
-=======
 	.input {
 		@apply flex h-8 w-full rounded-md border border-magnum-800 bg-transparent px-2.5 text-sm;
 		@apply ring-offset-magnum-300 focus-visible:outline-none focus-visible:ring;
@@ -88,6 +72,5 @@
 
 	.content {
 		@apply z-10 w-60 rounded-[4px] bg-white p-5 shadow-sm;
->>>>>>> a31add97
 	}
 </style>