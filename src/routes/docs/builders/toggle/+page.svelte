--- conflicted
+++ resolved
@@ -1,16 +1,11 @@
 <script lang="ts">
 	import { Docs } from '$routes/(components)';
-<<<<<<< HEAD
 	import { schemas } from './schemas.js';
+  import { snippets } from './(snippets)';
 
 	export let data;
 
 	const features = ['Full keyboard navigation', 'Can be controlled or uncontrolled'];
-=======
-	import { snippets } from './(snippets)';
-	import code from './code.ignore-svelte?raw';
-	import Preview from './preview.svelte';
->>>>>>> 02b00d7f
 </script>
 
 <Docs.H1>Toggle</Docs.H1>
@@ -24,32 +19,6 @@
 <Docs.H2>Anatomy</Docs.H2>
 <Docs.Ul>
 	<Docs.Li><b>Toggle:</b> The toggle component</Docs.Li>
-</Docs.Ul>
-
-<Docs.H2>API Reference</Docs.H2>
-<Docs.API schema={schemas.builder} />
-<Docs.API schema={schemas.toggle} />
-
-<Docs.H2>Accessibility</Docs.H2>
-<Docs.P>
-	Adheres to the
-	<Docs.A href="https://www.w3.org/WAI/ARIA/apg/patterns/button/"
-		>Button WAI-ARIA design pattern</Docs.A
-	>
-</Docs.P>
-
-<<<<<<< HEAD
-<Docs.API schema={schemas.keyboard} />
-=======
-<Docs.H2>Features</Docs.H2>
-<Docs.Ul>
-	<Docs.Li>Full keyboard navigation</Docs.Li>
-	<Docs.Li>Can be controlled or uncontrolled</Docs.Li>
-</Docs.Ul>
-
-<Docs.H2>Anatomy</Docs.H2>
-<Docs.Ul>
-	<Docs.Li><b>Toggle:</b> The trigger for the toggle</Docs.Li>
 </Docs.Ul>
 
 <Docs.H2>Usage</Docs.H2>
@@ -72,33 +41,16 @@
 </Docs.P>
 <Docs.CodeBlock collapsible={false} code={snippets.controlled} />
 
+<Docs.H2>API Reference</Docs.H2>
+<Docs.API schema={schemas.builder} />
+<Docs.API schema={schemas.toggle} />
+
 <Docs.H2>Accessibility</Docs.H2>
-<Docs.A href="https://www.w3.org/WAI/ARIA/apg/patterns/button/">WAI-ARIA pattern</Docs.A>
-
-<Docs.H3>Keyboard Interactions</Docs.H3>
-
 <Docs.P>
-	When the toggle has focus, pressing <Docs.Kbd>Enter</Docs.Kbd> or <Docs.Kbd>Space</Docs.Kbd> key changes
-	the state of the toggle.
+	Adheres to the
+	<Docs.A href="https://www.w3.org/WAI/ARIA/apg/patterns/button/"
+		>Button WAI-ARIA design pattern</Docs.A
+	>
 </Docs.P>
 
-<Docs.H2>API Reference</Docs.H2>
-<Docs.API
-	schema={{
-		title: 'createToggle',
-		description: 'The object you pass into createToggle. Optional.',
-		args: [
-			{
-				label: 'pressed',
-				type: 'boolean',
-				default: false,
-			},
-			{
-				label: 'disabled',
-				type: 'boolean',
-				default: false,
-			},
-		],
-	}}
-/>
->>>>>>> 02b00d7f
+<Docs.API schema={schemas.keyboard} />