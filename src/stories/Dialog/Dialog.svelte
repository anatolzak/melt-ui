<script lang="ts">
<<<<<<< HEAD
	import { createDialog, melt } from '@melt-ui/svelte';
=======
	import { createDialog } from '$lib';
>>>>>>> 790203c0
	/** Internal helpers */
	import { PreviewWrapper } from '$docs/components';
	import BaseDialog from './BaseDialog.svelte';

	const dialog = createDialog();
	const {
		elements: { trigger, title, description, close },
	} = dialog;
</script>

<PreviewWrapper>
	<button
		use:melt={$trigger}
		class="inline-flex items-center justify-center rounded-md bg-white px-4 py-2
		font-medium leading-none text-magnum-700 shadow-lg hover:opacity-75"
	>
		Open Dialog
	</button>

	<BaseDialog {dialog}>
		<h2 use:melt={$title} class="m-0 text-lg font-medium text-black">Edit profile</h2>
		<p use:melt={$description} class="mb-5 mt-2 leading-normal text-zinc-600">
			Make changes to your profile here. Click save when you're done.
		</p>

		<fieldset class="mb-4 flex items-center gap-5">
			<label class="w-[90px] text-right text-magnum-800" for="name"> Name </label>
			<input
				class="inline-flex h-8 w-full flex-1 items-center justify-center rounded-sm border
						border-solid px-3 leading-none text-magnum-800"
				id="name"
				value="Thomas G. Lopes"
			/>
		</fieldset>
		<fieldset class="mb-4 flex items-center gap-5">
			<label class="w-[90px] text-right text-magnum-800" for="username"> Username </label>
			<input
				class="inline-flex h-8 w-full flex-1 items-center justify-center rounded-sm border
						border-solid px-3 leading-none text-magnum-800"
				id="username"
				value="@thomasglopes"
			/>
		</fieldset>
		<div class="mt-6 flex justify-end gap-4">
			<button
				use:melt={$close}
				class="inline-flex h-8 items-center justify-center rounded-[4px] bg-zinc-100
					px-4 font-medium leading-none text-zinc-600"
			>
				Cancel
			</button>
			<button
				use:melt={$close}
				class="inline-flex h-8 items-center justify-center rounded-[4px] bg-magnum-100
					px-4 font-medium leading-none text-magnum-900"
			>
				Save changes
			</button>
		</div>
	</BaseDialog>
</PreviewWrapper><|MERGE_RESOLUTION|>--- conflicted
+++ resolved
@@ -1,9 +1,5 @@
 <script lang="ts">
-<<<<<<< HEAD
-	import { createDialog, melt } from '@melt-ui/svelte';
-=======
-	import { createDialog } from '$lib';
->>>>>>> 790203c0
+	import { createDialog, melt } from '$lib';
 	/** Internal helpers */
 	import { PreviewWrapper } from '$docs/components';
 	import BaseDialog from './BaseDialog.svelte';
