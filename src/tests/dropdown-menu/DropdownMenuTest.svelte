--- conflicted
+++ resolved
@@ -11,13 +11,8 @@
 
 	export let loop = false;
 	export let closeFocus: CreateDropdownMenuProps['closeFocus'] = undefined;
-<<<<<<< HEAD
-	export let closeOnEscape: CreateDropdownMenuProps['closeOnEscape'] = true;
+	export let escapeBehavior: CreateDropdownMenuProps['escapeBehavior'] = 'close';
 	export let clickOutsideBehavior: CreateDropdownMenuProps['clickOutsideBehavior'] = 'close';
-=======
-	export let escapeBehavior: CreateDropdownMenuProps['escapeBehavior'] = 'close';
-	export let closeOnOutsideClick: CreateDropdownMenuProps['closeOnOutsideClick'] = true;
->>>>>>> f15cd300
 	export let submenuIds: CreateDropdownMenuProps['ids'] = undefined;
 
 	const {
@@ -27,13 +22,8 @@
 		removeUndefined({
 			loop,
 			closeFocus,
-<<<<<<< HEAD
-			closeOnEscape,
+			escapeBehavior,
 			clickOutsideBehavior,
-=======
-			escapeBehavior,
-			closeOnOutsideClick,
->>>>>>> f15cd300
 			...$$restProps,
 		})
 	);
