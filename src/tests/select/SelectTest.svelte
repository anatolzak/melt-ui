--- conflicted
+++ resolved
@@ -6,13 +6,8 @@
 
 	export let multiple = false;
 	export let defaultValue: string | undefined = undefined;
-<<<<<<< HEAD
-	export let closeOnEscape = true;
+	export let escapeBehavior: CreateSelectProps['escapeBehavior'] = 'close';
 	export let clickOutsideBehavior: CreateSelectProps['clickOutsideBehavior'] = 'close';
-=======
-	export let escapeBehavior: CreateSelectProps['escapeBehavior'] = 'close';
-	export let closeOnOutsideClick = true;
->>>>>>> f15cd300
 	export let ids: CreateSelectProps['ids'] = undefined;
 	export let onOutsideClick: CreateSelectProps['onOutsideClick'] = undefined;
 	const {
@@ -29,13 +24,8 @@
 						label: defaultValue,
 				  }
 				: undefined,
-<<<<<<< HEAD
-			closeOnEscape,
+			escapeBehavior,
 			clickOutsideBehavior,
-=======
-			escapeBehavior,
-			closeOnOutsideClick,
->>>>>>> f15cd300
 			ids,
 			onOutsideClick,
 		})
