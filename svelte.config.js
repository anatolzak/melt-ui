--- conflicted
+++ resolved
@@ -1,23 +1,17 @@
 import adapter from '@sveltejs/adapter-vercel';
 import { vitePreprocess } from '@sveltejs/kit/vite';
-<<<<<<< HEAD
 import { preprocessMeltUI } from '@melt-ui/pp';
-import sequence from 'svelte-sequential-preprocessor';
-=======
 import { mdsvex } from '@huntabyte/mdsvex';
 import { mdsvexOptions } from './mdsvex.config.js';
->>>>>>> 32bac036
+import sequence from 'svelte-sequential-preprocessor';
+
 
 /** @type {import('@sveltejs/kit').Config} */
 const config = {
 	extensions: ['.svelte', '.md'],
 	// Consult https://kit.svelte.dev/docs/integrations#preprocessors
 	// for more information about preprocessors
-<<<<<<< HEAD
-	preprocess: sequence([vitePreprocess(), preprocessMeltUI()]),
-=======
-	preprocess: [mdsvex(mdsvexOptions), vitePreprocess()],
->>>>>>> 32bac036
+	preprocess: sequence([mdsvex(mdsvexOptions), vitePreprocess(), preprocessMeltUI()]),
 
 	kit: {
 		// adapter-auto only supports some environments, see https://kit.svelte.dev/docs/adapter-auto for a list.
